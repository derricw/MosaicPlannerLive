#===============================================================================
# 
#  License: GPL
# 
#  This program is free software; you can redistribute it and/or
#  modify it under the terms of the GNU General Public License 2
#  as published by the Free Software Foundation.
# 
#  This program is distributed in the hope that it will be useful,
#  but WITHOUT ANY WARRANTY; without even the implied warranty of
#  MERCHANTABILITY or FITNESS FOR A PARTICULAR PURPOSE.  See the
#  GNU General Public License for more details.
# 
#   You should have received a copy of the GNU General Public License
#  along with this program; if not, write to the Free Software
#  Foundation, Inc., 59 Temple Place - Suite 330, Boston, MA  02111-1307, USA.
# 
#===============================================================================
 
 
from PIL import Image
#import ImageEnhance
import numpy as np
import threading
import os
import Queue
from CenterRectangle import CenterRectangle
from matplotlib.lines import Line2D
from ImageCollection import ImageCollection
from Settings import SiftSettings,CorrSettings
from Rectangle import Rectangle
import cv2 
import ransac
from scipy.signal import correlate2d
from skimage.measure import block_reduce
import norm_xcorr
from skimage.feature import register_translation
from scipy.signal import correlate
from skimage.feature.register_translation import _upsampled_dft
#implicity this relies upon matplotlib.axis matplotlib.AxisImage matplotlib.bar

from bisect import bisect_right
import time
from bisect import bisect_right

#my custom 2d correlation function for numpy 2d matrices.. 
def mycorrelate2d(fixed,moved,skip=1):
    """a 2d correlation function for numpy 2d matrices
    
    arguments
    fixed) is the larger matrix which should stay still 
    moved) is the smaller matrix which should move left/right up/down and sample the correlation
    skip) is the number of positions to skip over when sampling, 
    so if skip =3 it will sample at shift 0,0 skip,0 2*skip,0... skip,0 skip,skip...
    
    returns
    corrmat) the 2d matrix with the corresponding correlation coefficents of the data at that offset
    note the 0,0 entry of corrmat corresponds to moved(0,0) corresponding to fixed(0,0)
    and the 1,1 entry of corrmat corresponds to moved(0,0) corresponding to fixed(skip,skip)
    NOTE) the height of corrmat is given by corrmat.height=ceil((fixed.height-moved.height)/skip)
    and the width in a corresonding manner.
    NOTE)the standard deviation is measured over the entire dataset, so particular c values can be above 1.0
    if the variance in the subsampled region of fixed is lower than the variance of the entire matrix
    
    """
    if skip>1:
        fixed = block_reduce(fixed,block_size = (int(skip),int(skip)),func = np.mean,cval=np.mean(fixed))
        moved = block_reduce(moved,block_size = (int(skip),int(skip)),func = np.mean,cval=np.mean(moved))

    (fh,fw)=fixed.shape
    (mh,mw)=moved.shape
    deltah=(fh-mh)
    deltaw=(fw-mw)
    #if (deltah<1 or deltaw<1):
    #    return
    #fixed=fixed-fixed.mean()
    #fixed=fixed/fixed.std()
    #moved=moved-moved.mean()
    #moved=moved/moved.std()
    # ch=np.ceil(deltah*1.0/skip)
    # cw=np.ceil(deltaw*1.0/skip)
    
    # corrmat=np.zeros((ch,cw))
    
    # #print (fh,fw,mh,mw,ch,cw,skip,deltah,deltaw)
    # for shiftx in range(0,deltaw,skip):
    #     for shifty in range(0,deltah,skip):
    #         fixcut=fixed[shifty:shifty+mh,shiftx:shiftx+mw]
    #         corrmat[shifty/skip,shiftx/skip]=(fixcut*moved).sum()
           
    # corrmat=corrmat/(mh*mw)
    

    corrmatt = norm_xcorr.norm_xcorr(moved,fixed, trim=True, method='fourier')

    print 'corrmatt',corrmatt.shape
    print 'moved',moved.shape
    print 'fixed',fixed.shape

    #image_product = np.fft.fft2(fixed) * np.fft.fft2(moved).conj()
    #corrmat = np.fft.fftshift(np.fft.ifft2(image_product))

    return corrmatt


#thread for making a cropped version of the big image... not very efficent    
class ImageCutThread(threading.Thread):
        def __init__(self, queue):
            threading.Thread.__init__(self)
            self.queue = queue        
        def run(self):
            while True:
                #grabs host from queue
                (filename,rect,i) = self.queue.get()
                image=Image.open(filename)
                image=image.crop(rect)
                (path,file)=os.path.split(filename)
                path=os.path.join(path,"previewstack")
                if not os.path.exists(path):
                    os.path.os.mkdir(path)
                cutfile=os.path.splitext(file)[0]+"stack%3d.tif"%i        
                cutfile=os.path.join(path,cutfile)
                image.save(cutfile)
                #signals to queue job is done
                self.queue.task_done()
                     
class MosaicImage():
    """A class for storing the a large mosaic imagein a matplotlib axis. Also contains functions for finding corresponding points
    in the larger mosaic image, and plotting informative graphs about that process in different axis"""
    def __init__(self,axis,one_axis,two_axis,corr_axis,imgSrc,rootPath,figure=None):
        """initialization function which will plot the imagematrix passed in and set the bounds according the bounds specified by extent
        
        keywords)
        axis)the matplotlib axis to plot the image into
        one_axis) the matplotlib axis to plot the cutout of the fixed point when using the corresponding point functionality
        two_axis) the matplotlib axis to plot the cutout of the point that should be moved when using the corresponding point functionality
        corr_axis) the matplotlib axis to plot out the matrix of correlation values found when using the corresponding point functionality
        imagefile) a string with the path of the file which contains the full resolution image that should be used when calculating the corresponding point funcationality
         currently the reading of the image is using PIL so the path specified must be an image which is PIL readable
        imagematrix) a numpy 2d matrix containing a low resolution varsion of the full resolution image, for the purposes of faster plotting/memory management
        extent) a list [minx,maxx,miny,maxy] of the corners of the image.  This will specify the scale of the image, and allow the corresponding point functionality
        to specify how much the movable point should be shifted in the units given by this extent.  If omitted the units will be in pixels and extent will default to
        [0,width,height,0].
       
        """
        #define the attributes of this class
        self.axis=axis
        self.one_axis=one_axis
        self.two_axis=two_axis
        self.corr_axis=corr_axis
            
        #initialize the images for the various subplots as None
        self.oneImage=None
        self.twoImage=None
        self.corrImage=None
        self.imgSrc = imgSrc
        self.imgCollection=ImageCollection(rootpath=rootPath,imageSource=imgSrc,axis=self.axis)
        
        (x,y)=imgSrc.get_xy()
        bbox=imgSrc.calc_bbox(x,y)
        self.imgCollection.set_view_home()
        self.imgCollection.loadImageCollection()
        
        self.maxvalue=512
        self.currentPosLine2D=Line2D([x],[y],marker='o',markersize=7,markeredgewidth=1.5,markeredgecolor='r',zorder=100)
        self.axis.add_line(self.currentPosLine2D) 
        self.axis.set_title('Mosaic Image')
        self.fig = figure
        self.update_pos_cursor()
        
    # def paintImage(self):
        # """plots self.imagematrix in self.axis using self.extent to define the boundaries"""
        # self.Image=self.axis.imshow(self.imagematrix,cmap='gray',extent=self.extent)
        # (minval,maxval)=self.Image.get_clim()
        # self.maxvalue=maxval
        # #self.axis.canvas.get_toolbar().slider.SetSelection(minval,self.maxvalue)
        # self.axis.autoscale(False)
        # self.axis.set_xlabel('X Position (pixels)')
        # self.axis.set_ylabel('Y Position (pixels)')
        # self.Image.set_clim(0,25000)

    def update_pos_cursor(self):
        x,y = self.imgSrc.get_xy()
        self.currentPosLine2D.set_xdata([x])
        self.currentPosLine2D.set_ydata([y])
        self.axis.draw_artist(self.currentPosLine2D)
        self.fig.canvas.draw()
        #self.cursor_timer = threading.Timer(1, self.update_pos_cursor)
        #self.cursor_timer.start()

    def set_maxval(self,maxvalue):
        """set the maximum value in the image colormap"""
        self.maxvalue=maxvalue;
        self.repaint()
    
    def set_view_home(self):
        self.imgCollection.set_view_home()

    def crop_to_images(self,evt):
        self.imgCollection.crop_to_images(evt)
        
    def repaint(self):
        """sets the new clim for the Image using self.maxvalue as the new maximum value"""
        #(minval,maxval)=self.Image.get_clim()
        self.imgCollection.update_clim(max=self.maxvalue)
        
        if self.oneImage!=None:
            self.oneImage.set_clim(0,self.maxvalue)
        if self.twoImage!=None:
            self.twoImage.set_clim(0,self.maxvalue)
    
    def paintImageCenter(self,cut,theaxis,xc=0,yc=0,skip=1,cmap='gray',scale=1,interpolation='nearest'):
        """paints an image and redefines the coordinates such that 0,0 is at the center
        
        keywords
        cut)the 2d numpy matrix with the image data
        the axis)the matplotlib axis to plot it in
        skip)the factor to rescale the axis by so that 1 entry in the cut, is equal to skip units on the axis (default=1)
        cmap)the colormap designation to use for the plot (default 'gray')
        
        """
        theaxis.cla()
        (h,w)=cut.shape
        dh=skip*1.0*(h-1)/2       
        dw=skip*1.0*(w-1)/2
        dh=dh*scale;
        dw=dw*scale;
        
        left=xc-dw
        right=xc+dw
        top=yc-dh
        bot=yc+dh
            
        ext=[left,right,bot,top]

        image=theaxis.imshow(cut,cmap=cmap,extent=ext,interpolation=interpolation)
        
        theaxis.set_xlim(left=xc-dw,right=xc+dw)
        theaxis.set_ylim(bottom=yc+dh,top=yc-dh)
            
        theaxis.hold(True)

        return image 
    
    def updateImageCenter(self,cut,theimage,theaxis,xc=0,yc=0,skip=1,scale=1):
        """updates an image with a new image
        
        keywords
        cut) the 2d numpy matrix with the image data 
        theimage) the image to update
        theaxis) the axis that the image is in
        skip)the factor to rescale the axis by so that 1 entry in the cut, is equal to skip units on the axis (default=1)

        """
        (h,w)=cut.shape[0:2]
        dh=skip*1.0*(h-1)/2       
        dw=skip*1.0*(w-1)/2
        dh=dh*scale;
        dw=dw*scale;
        theimage.set_array(cut)
      
        left=xc-dw
        right=xc+dw
        theaxis.set_xlim(left=xc-dw,right=xc+dw)

        top=yc-dh
        bot=yc+dh
        theaxis.set_ylim(top=yc-dh,bottom=yc+dh)

        ext=[left,right,bot,top]
        theimage.set_extent(ext)
         
         
    def paintImageOne(self,cut,xy=(0,0),dxy_pix=(0,0),window=0):
        """paints an image in the self.one_axis axis, plotting a box of size 2*window+1 around that point
        
        keywords
        cut) the 2d numpy matrix with the image data
        dxy_pix) the center of the box to be drawn given as an (x,y) tuple
        window)the size of the box, where the height is 2*window+1
        
        """ 
        (xc,yc)=xy  
        (dx,dy)=dxy_pix
        
        pixsize=self.imgCollection.get_pixel_size()
        
        dx=dx*pixsize;
        dy=dy*pixsize;
        #the size of the cutout box in microns
        boxsize_um=(2*window+1)*pixsize;
        
        #if there is no image yet, create one and a box
        if self.oneImage==None:
            self.oneImage=self.paintImageCenter(cut, self.one_axis,xc=xc,yc=yc,scale=pixsize)
            self.oneBox=CenterRectangle((xc+dx,yc+dy),width=50,height=50,edgecolor='r',linewidth=1.5,fill=False)
            self.one_axis.add_patch(self.oneBox)
            self.one_axis_center=Line2D([xc],[yc],marker='+',markersize=7,markeredgewidth=1.5,markeredgecolor='r')
            self.one_axis.add_line(self.one_axis_center) 
            self.one_axis.set_title('Point 1')
            self.one_axis.set_ylabel('Microns')
            self.one_axis.autoscale(False)
            self.oneImage.set_clim(0,self.maxvalue)     
        #if there is an image update it and the self.oneBox
        else:
            self.updateImageCenter(cut, self.oneImage, self.one_axis,xc=xc,yc=yc,scale=pixsize)
            self.oneBox.set_center((dx+xc,dy+yc))
            self.oneBox.set_height(boxsize_um)
            self.oneBox.set_width(boxsize_um)
            self.one_axis_center.set_xdata([xc])
            self.one_axis_center.set_ydata([yc])
    
        
    def paintImageTwo(self,cut,xy=(0,0),xyp=None,pointcolor='r'):
        """paints an image in the self.two_axis, with 0,0 at the center cut=the 2d numpy"""
        #create or update appropriately
        pixsize=self.imgCollection.get_pixel_size()
       
        
        (xc,yc)=xy
        if xyp is not None:
            (xp,yp)=xyp
        else:
            (xp,yp)=xy
            
        if self.twoImage==None:
            self.twoImage=self.paintImageCenter(cut, self.two_axis,xc=xc,yc=yc,scale=pixsize)
            self.two_axis_center=Line2D([xp],[yp],marker='+',markersize=7,markeredgewidth=1.5,markeredgecolor=pointcolor)
            self.two_axis.add_line(self.two_axis_center) 
            self.two_axis.set_title('Point 2')
            self.two_axis.set_ylabel('Pixels from point 2')
            self.two_axis.autoscale(False)
            self.twoImage.set_clim(0,self.maxvalue)
 
        else:
            self.updateImageCenter(cut, self.twoImage, self.two_axis,xc=xc,yc=yc,scale=pixsize)
            self.two_axis_center.set_xdata([xp])
            self.two_axis_center.set_ydata([yp])
    
    def paintCorrImage(self,corrmat,dxy_pix,skip=1):
        """paints an image in the self.corr_axis, with 0,0 at the center and rescaled by skip, plotting a point at dxy_pix
        
        keywords)
        corrmat) the 2d numpy matrix with the image data
        dxy_pix) the offset in pixels from the center of the image to plot the point
        skip) the factor to rescale the axis by, so that when corrmat was produced by mycorrelate2d with a certain skip value, 
        the axis will be in units of pixels
        
        """
        #unpack the values
        (dx,dy)=dxy_pix
        #update or create new
        if self.corrImage==None:
            self.corrImage=self.paintImageCenter(corrmat, self.corr_axis,skip=skip,cmap='jet')             
            self.maxcorrPoint,=self.corr_axis.plot(dx,dy,'ro')

            self.colorbar=self.corr_axis.figure.colorbar(self.corrImage,shrink=.9)
            self.corr_axis.set_title('Cross Correlation')
            self.corr_axis.set_ylabel('Pixels shifted')
          
        else:
            self.updateImageCenter(corrmat, self.corrImage, self.corr_axis,skip=skip)
            self.maxcorrPoint.set_data(dx,dy)   
        #hard code the correlation maximum at .5
        #self.corrImage.set_clim(0,.5)
    
    def cutout_window(self,x,y,window):
        """returns a cutout of the original image at a certain location and size
        
        keywords)
        x)x position in microns
        y)y position in microns
        window) size of the patch to cutout (microns), will cutout +/- window in both vertical and horizontal dimensions
        note.. behavior not well specified at edges, may crash
        
        function uses PIL to read in image and crop it appropriately
        returns) cut: a 2d numpy matrix containing the removed patch
        
        """
        box=Rectangle(x-window,x+window,y-window,y+window)
        return self.imgCollection.get_cutout(box)
        
    def cross_correlate_two_to_one(self,xy1,xy2,window=60,delta=40,skip=3):
        """take two points in the image, and calculate the 2d cross correlation function of the image around those two points
        
        keywords)
        xy1) a (x,y) tuple specifying point 1, the point that should be fixed
        xy2) a (x,y) tuple specifiying point 2, the point that should be moved
        window) the size of the patch to cutout (+/- window around the points) for calculating the correlation (default = 100 um)
        delta) the size of the maximal shift +/- delta from no shift to calculate
        skip) the number of integer pixels to skip over when calculating the correlation
        
        returns (one_cut,two_cut,corrmat)
        one_cut) the patch cutout around point 1
        two_cut) the patch cutout around point 2
        corrmat) the matrix of correlation values measured with 0,0 being a shift of -delta,-delta
        
        """
        (x1,y1)=xy1
        (x2,y2)=xy2
        one_cut=self.cutout_window(x1,y1,window+delta)
        two_cut=self.cutout_window(x2,y2,window)
        #return (target_cut,source_cut,mycorrelate2d(target_cut,source_cut,mode='valid'))
        return (one_cut,two_cut,mycorrelate2d(one_cut,two_cut,skip))

    def _cross_correlation_shift(self, fixed_cutout, to_shift_cutout):
        '''
        :param one_cut: cutout around point 1
        :param two_cut: cutout around point 2
        :return: corrmatt, corval, dx_pix, dy_pix
        '''
        src_image = np.array(fixed_cutout, dtype=np.complex128, copy=False)
        target_image = np.array(to_shift_cutout, dtype=np.complex128, copy=False)
        f1 = np.std(fixed_cutout)
        f2 = np.std(to_shift_cutout)
        normfactor = f1*f2*fixed_cutout.size
        src_freq = np.fft.fftn(src_image)
        target_freq = np.fft.fftn(target_image)
        shape = src_freq.shape
        image_product = src_freq * target_freq.conj()
        corrmat = np.fft.ifftn(image_product)
        corrmat = np.fft.fftshift(corrmat.real/normfactor)
        #find the peak of the matrix
        maxind=corrmat.argmax()
        (h,w)=corrmat.shape
        #determine the indices of that peak
        (max_i,max_j)=np.unravel_index(maxind,corrmat.shape)

        #calculate the shift for that index in pixels
        dy_pix=int((max_i-(h/2)))
        dx_pix=int((max_j-(w/2)))

        #calculate what the maximal correlation was
        corrval=corrmat.max()

        return corrmat, corrval, dx_pix, dy_pix
<<<<<<< HEAD

    def _get_faster_pixel_dimension(self,current_dimension):
        '''
        Uses a list of pre-calculated dimensions to cut the image size down
        to one that is faster for np.fft.fftn(). Dimensions are all integers of the form
        k*2^n for small k.
        :param current_dimension:
        :return: new dimension
        '''
        better_dimensions = [80,   84,   88,   92,   96,  104,  110,  112,  120,  128,  130,
        132,  136,  140,  152,  156,  160,  168,  176,  184,  192,  208,
        220,  224,  240,  256,  260,  264,  272,  280,  304,  312,  320,
        336,  352,  368,  384,  416,  440,  448,  480,  512,  520,  528,
        544,  560,  608,  624,  640,  672,  704,  736,  768,  832,  880,
        896,  960, 1024, 1040, 1056, 1088, 1120, 1216, 1248, 1280, 1344,
        1408, 1472, 1536, 1664, 1760, 1792, 1920, 2048]

        pos = bisect_right(better_dimensions, current_dimension)-1
        print 'pos',pos
        return better_dimensions[pos]

    def get_central_region(self,cutout,dim):
        '''

        :param cutout: a 2d numpy array, could be non square
        :param dim: an integer dimensional
        :return: cutout_central, the central dim x dim region of cutout
        '''
        cut_height = cutout.shape[0]-dim
        cut_width = cutout.shape[1]-dim
        top_pix = floor(cut_height/2)
        left_pix = floor(cut_width/2)
        cutout_central = cutout[top_pix:top_pix+dim,left_pix:left_pix+dim]
        return  cutout_central

    def fix_cutout_size(self,cutout1,cutout2):
        '''

        :param cutout1,2: two 2d numpy array representing a windowed cutouts around a point of interest,
        should be in the range of 100-2048 pixels in height/width
        :return: cutout1_fix,cutout2_fix: the a 2d numpy arrays that are square, and have been cropped to be of a size
        that will be relatively fast to calculate a 2d FFT of.
        '''
        min_dim = min(cutout1.shape[0],cutout1.shape[1],cutout2.shape[0],cutout2.shape[1])
        new_dim = self._get_faster_pixel_dimension(min_dim)

        cutout1_fix = self.get_central_region(cutout1,new_dim)
        cutout2_fix = self.get_central_region(cutout2,new_dim)

        return (cutout1_fix,cutout2_fix)

=======
>>>>>>> 66c9f194


    def _get_faster_pixel_dimension(self,current_dimension):
        '''
        Uses a list of pre-calculated dimensions to cut the image size down
        to one that is faster for np.fft.fftn(). Dimensions are all integers of the form
        k*2^n for small k.
        :param current_dimension:
        :return: new dimension
        '''
        better_dimensions = [80,   84,   88,   92,   96,  104,  110,  112,  120,  128,  130,
        132,  136,  140,  152,  156,  160,  168,  176,  184,  192,  208,
        220,  224,  240,  256,  260,  264,  272,  280,  304,  312,  320,
        336,  352,  368,  384,  416,  440,  448,  480,  512,  520,  528,
        544,  560,  608,  624,  640,  672,  704,  736,  768,  832,  880,
        896,  960, 1024, 1040, 1056, 1088, 1120, 1216, 1248, 1280, 1344,
        1408, 1472, 1536, 1664, 1760, 1792, 1920, 2048]

        pos = bisect_right(better_dimensions, current_dimension)-1
        print 'pos',pos
        return better_dimensions[pos]

    def get_central_region(self,cutout,dim):
        '''

        :param cutout: a 2d numpy array, could be non square
        :param dim: an integer dimensional
        :return: cutout_central, the central dim x dim region of cutout
        '''
        cut_height = cutout.shape[0]-dim
        cut_width = cutout.shape[1]-dim
        top_pix = np.floor(cut_height/2.0)
        left_pix = np.floor(cut_width/2.0)
        cutout_central = cutout[top_pix:top_pix+dim,left_pix:left_pix+dim]
        return  cutout_central

    def fix_cutout_size(self,cutout1,cutout2):
        '''

        :param cutout1,2: two 2d numpy array representing a windowed cutouts around a point of interest,
        should be in the range of 100-2048 pixels in height/width
        :return: cutout1_fix,cutout2_fix: the a 2d numpy arrays that are square, and have been cropped to be of a size
        that will be relatively fast to calculate a 2d FFT of.
        '''
        min_dim = min(cutout1.shape[0],cutout1.shape[1],cutout2.shape[0],cutout2.shape[1])
        new_dim = self._get_faster_pixel_dimension(min_dim)

        cutout1_fix = self.get_central_region(cutout1,new_dim)
        cutout2_fix = self.get_central_region(cutout2,new_dim)

        return (cutout1_fix,cutout2_fix)

    def align_by_correlation(self,xy1,xy2,CorrSettings = CorrSettings()):
        """take two points in the image, and calculate the 2d cross correlation function of the image around those two points
        plots the results in the appropriate axis, and returns the shift which aligns the two points given in microns
        
        keywords)
        xy1) a (x,y) tuple specifying point 1, the point that should be fixed
        xy2) a (x,y) tuple specifiying point 2, the point that should be moved
        window) the size of the patch to cutout (+/- window around the points) for calculating the correlation (default = 100 pixels)
        delta) the size of the maximal shift +/- delta from no shift to calculate
        skip) the number of integer pixels to skip over when calculating the correlation
        
        returns) (maxC,dxy_um)
        maxC)the maximal correlation measured
        dxy_um) the (x,y) tuple which contains the shift in microns necessary to align point xy2 with point xy1
        
        """
        start_time = time.time()

        window = CorrSettings.window
        delta = CorrSettings.delta
        skip = CorrSettings.skip

        pixsize=self.imgCollection.get_pixel_size()
        #calculate the cutout patches and the correlation matrix
        #(one_cut,two_cut,corrmat)=self.cross_correlate_two_to_one(xy1,xy2,window,delta,skip)
        (x1,y1)=xy1
        (x2,y2)=xy2
        one_cut=self.cutout_window(x1,y1,window)
        two_cut=self.cutout_window(x2,y2,window)


        print("---cutout a . %s seconds  ---" % (time.time() - start_time))
<<<<<<< HEAD
        print 'one_shape,two_shape ',one_shape,two_shape
=======
        print 'one_shape,two_shape ',one_cut.shape,two_cut.shape
>>>>>>> 66c9f194
        one_cut,two_cut = self.fix_cutout_size(one_cut,two_cut)

        one_cut = one_cut - np.mean(one_cut)
        two_cut = two_cut - np.mean(two_cut)
        print 'new dimensions ',one_cut.shape,two_cut.shape
        print("---cutout ended. %s seconds  ---" % (time.time() - start_time))
<<<<<<< HEAD

        corrmat, corrval, dx_pix, dy_pix = self._cross_correlation_shift(one_cut,two_cut)
=======

        corrmat, corrval, dx_pix, dy_pix = self._cross_correlation_shift(one_cut,two_cut)

>>>>>>> 66c9f194

        #convert dy_pix and dx_pix into microns
        dy_um=dy_pix*pixsize
        dx_um=dx_pix*pixsize
        #pack up the shifts into tuples
        dxy_pix=(dx_pix,dy_pix)
        dxy_um=(dx_um,dy_um)

        print("---correlation ended. %s seconds  ---" % (time.time() - start_time))
        print "(correlation,(dx,dy))=  ",
        print (corrval,dxy_pix)

        #paint the patch around the first point in its axis, with a box of size of the two_cut centered around where we found it
        self.paintImageOne(one_cut,xy=xy1,dxy_pix=dxy_pix)
        #paint the patch around the second point in its axis
        self.paintImageTwo(two_cut,xy=xy2,xyp=(xy2[0]-dx_um,xy2[1]-dy_um))
        #paint the correlation matrix in its axis
        self.paintCorrImage(corrmat, dxy_pix)

        print("---painting ended %s seconds ---" % (time.time() - start_time))
        return (corrval,dxy_um)
        
    def explore_match(self,img1, kp1,img2,kp2, status = None, H = None):
        h1, w1 = img1.shape[:2]
        h2, w2 = img2.shape[:2]
        vis = np.zeros((max(h1, h2), w1+w2), np.uint8)
        vis[:h1, :w1] = img1
        vis[:h2, w1:w1+w2] = img2
        vis = cv2.cvtColor(vis, cv2.COLOR_GRAY2BGR)

        if H is not None:
            corners = np.float32([[0, 0], [w1, 0], [w1, h1], [0, h1]])
            corners = np.int32( cv2.perspectiveTransform(corners.reshape(1, -1, 2), H).reshape(-1, 2) + (w1, 0) )
            cv2.polylines(vis, [corners], True, (255, 255, 255))

        if status is None:
            status = np.ones(len(kp1), np.bool_)
        p1 = np.int32([kpp.pt for kpp in kp1])
        p2 = np.int32([kpp.pt for kpp in kp2]) + (w1, 0)

        green = (0, 255, 0)
        red = (0, 0, 255)
        white = (255, 255, 255)
        kp_color = (51, 103, 236)
        for (x1, y1), (x2, y2), inlier in zip(p1, p2, status):
            if inlier:
                col = green
                cv2.circle(vis, (x1, y1), 2, col, -1)
                cv2.circle(vis, (x2, y2), 2, col, -1)
            else:
                col = red
                r = 2
                thickness = 3
                cv2.line(vis, (x1-r, y1-r), (x1+r, y1+r), col, thickness)
                cv2.line(vis, (x1-r, y1+r), (x1+r, y1-r), col, thickness)
                cv2.line(vis, (x2-r, y2-r), (x2+r, y2+r), col, thickness)
                cv2.line(vis, (x2-r, y2+r), (x2+r, y2-r), col, thickness)
        vis0 = vis.copy()
        for (x1, y1), (x2, y2), inlier in zip(p1, p2, status):
            if inlier:
                cv2.line(vis, (x1, y1), (x2, y2), green)
            else:
                cv2.line(vis, (x1, y1), (x2, y2), red)
        return vis
        
            
    def align_by_sift(self,xy1,xy2,window=70,SiftSettings=SiftSettings()):
        """take two points in the image, and calculate SIFT features image around those two points
        cutting out size window

        keywords)
        xy1) a (x,y) tuple specifying point 1, the point that should be fixed
        xy2) a (x,y) tuple specifiying point 2, the point that should be moved
        window) the size of the patch to cutout (+/- window around the points) for calculating the correlation (default = 70 um)


        returns) (maxC,dxy_um)
        maxC)the maximal correlation measured
        dxy_um) the (x,y) tuple which contains the shift in microns necessary to align point xy2 with point xy1

        """
        print "starting align by sift"
        pixsize=self.imgCollection.get_pixel_size()
        #cutout the images around the two points
        (x1,y1)=xy1
        (x2,y2)=xy2
        one_cut=self.cutout_window(x1,y1,window)
        two_cut=self.cutout_window(x2,y2,window)


        #one_cuta=np.minimum(one_cut*256.0/self.maxvalue,255.0).astype(np.uint8)
        #two_cuta=np.minimum(two_cut*256.0/self.maxvalue,255.0).astype(np.uint8)
        one_cuta = np.copy(one_cut)
        two_cuta = np.copy(two_cut)
        
        one_cuta=cv2.equalizeHist(one_cuta)
        two_cuta=cv2.equalizeHist(two_cuta)
        
        
        sift = cv2.SIFT(nfeatures=SiftSettings.numFeatures,contrastThreshold=SiftSettings.contrastThreshold)
        kp1, des1 = sift.detectAndCompute(one_cuta,None)
        kp2, des2 = sift.detectAndCompute(two_cuta,None)
        print "features1:%d"%len(kp1)
        print "features2:%d"%len(kp2)
        

        
        #img_one = cv2.drawKeypoints(one_cut,kp1)
        #img_two = cv2.drawKeypoints(two_cut,kp2)
        
  
        #image2=self.two_axis.imshow(img_two)
        
        # FLANN parameters
        FLANN_INDEX_KDTREE = 0
        index_params = dict(algorithm = FLANN_INDEX_KDTREE, trees = 5)
        search_params = dict(checks=50)   # or pass empty dictionary

        flann = cv2.FlannBasedMatcher(index_params,search_params)

        matches = flann.knnMatch(des1,des2,k=2)

        # Need to draw only good matches, so create a mask
        matchesMask = np.zeros(len(matches))
        
        kp1matchIdx=[]
        kp2matchIdx=[]
        # ratio test as per Lowe's paper
        for i,(m,n) in enumerate(matches):
            if m.distance < 0.9*n.distance:
                kp1matchIdx.append(m.queryIdx)
                kp2matchIdx.append(m.trainIdx)
               

      
        p1 = np.array([kp1[i].pt for i in kp1matchIdx])
        p2 = np.array([kp2[i].pt for i in kp2matchIdx]) 
       # p1c = [pt-np.array[window,window] for pt in p1]
       # p2c = [pt-np.array[window,window] for pt in p2]
        kp1m = [kp1[i] for i in kp1matchIdx]
        kp2m = [kp2[i] for i in kp2matchIdx]
        #print "kp1matchshape"
        #print matchesMask
        #print len(kp1match)
        #print len(kp2match)
        
        #draw_params = dict(matchColor = (0,255,0),
        #                   singlePointColor = (255,0,0),
        #                   matchesMask = matchesMask,
        #                   flags = 0)

        #img3 = cv2.drawMatches(one_cut,kp1,two_cut,kp2,matches,None,**draw_params)
        
        
        transModel=ransac.RigidModel()
        bestModel,bestInlierIdx=ransac.ransac(p1,p2,transModel,2,300,20.0,3,debug=True,return_all=True)
        
        if bestModel is not None:
            
            the_center = np.array([[one_cut.shape[0]/2,one_cut.shape[1]/2]])
            trans_center=transModel.transform_points(the_center,bestModel)
            offset=the_center-trans_center
            xc=x2+offset[0,0]*pixsize
            yc=y2-offset[0,1]*pixsize
          
            #newcenter=Line2D([trans_center[0,0]+one_cut.shape[1]],[trans_center[0,1]],marker='+',markersize=7,markeredgewidth=1.5,markeredgecolor='r')
            #oldcenter=Line2D([the_center[0,0]],[the_center[0,1]],marker='+',markersize=7,markeredgewidth=1.5,markeredgecolor='r')
            
            
            dx_um=-bestModel.t[0]*pixsize
            dy_um=-bestModel.t[1]*pixsize
           
                
      
            print "matches:%d"%len(kp1matchIdx)
            print "inliers:%d"%len(bestInlierIdx)
            print ('translation',bestModel.t)
            print ('rotation',bestModel.R)
            
            mask = np.zeros(len(p1), np.bool_)
            mask[bestInlierIdx]=1
            
                 
            #img3 = self.explore_match(one_cuta,kp1m,two_cuta,kp2m,mask)
            #self.corr_axis.cla()
            #self.corr_axis.imshow(img3)
            #self.corr_axis.add_line(newcenter)
            #self.corr_axis.add_line(oldcenter)
            #self.repaint()

         
            #self.paintImageOne(img_one,xy=xy1)
            #paint the patch around the second point in its axis
            #self.paintImageTwo(img_two,xy=xy2)
            #paint the correlation matrix in its axis
            #self.paintCorrImage(corrmat, dxy_pix,skip)
            
          
          
            print (dx_um,dy_um)

            
            self.paintImageOne(one_cut,xy=xy1)
            self.paintImageTwo(two_cut,xy=xy2,xyp=(x2-dx_um,y2-dy_um))
            
            return ((dx_um,dy_um),len(bestInlierIdx))
        else:
            print "no model found"
            self.paintImageOne(one_cut,xy=xy1)
            self.paintImageTwo(two_cut,xy=xy2)
            
            return ((0.0,0.0),0)
        
    def paintPointsOneTwo(self,xy1,xy2,window=None):
        (x1,y1)=xy1
        (x2,y2)=xy2
        print "getting p1 window at ",x1,y1
        print "getting p2 window at ",x2,y2
        fw,fh=self.imgCollection.get_image_size_um()
        if window is None:
            min_dim = min(fw,fh)
            window = min_dim*.8/2

        one_cut=self.cutout_window(x1,y1,window)
        two_cut=self.cutout_window(x2,y2,window)
        self.paintImageOne(one_cut,xy1)
        #paint the patch around the second point in its axis
        self.paintImageTwo(two_cut,xy2)
        
    def make_preview_stack(self,xpos,ypos,width,height,directory):
        print "make a preview stack"
   
        hw_pix=int(round(width*.5/self.orig_um_per_pix))
        hh_pix=int(round(height*.5/self.orig_um_per_pix))
        queue = Queue.Queue()
          
        #spawn a pool of threads, and pass them queue instance 
        for i in range(4):
            t = ImageCutThread(queue)
            t.setDaemon(True)
            t.start()
              
        for i in range(len(self.mosaicArray.xpos)):
            (cx_pix,cy_pix)=self.convert_pos_to_ind(xpos[i],ypos[i])
            rect=[cx_pix-hw_pix,cy_pix-hh_pix,cx_pix+hw_pix,cy_pix+hh_pix]
            queue.put((self.imagefile,rect,i))
        queue.join()<|MERGE_RESOLUTION|>--- conflicted
+++ resolved
@@ -1,840 +1,775 @@
-#===============================================================================
-# 
-#  License: GPL
-# 
-#  This program is free software; you can redistribute it and/or
-#  modify it under the terms of the GNU General Public License 2
-#  as published by the Free Software Foundation.
-# 
-#  This program is distributed in the hope that it will be useful,
-#  but WITHOUT ANY WARRANTY; without even the implied warranty of
-#  MERCHANTABILITY or FITNESS FOR A PARTICULAR PURPOSE.  See the
-#  GNU General Public License for more details.
-# 
-#   You should have received a copy of the GNU General Public License
-#  along with this program; if not, write to the Free Software
-#  Foundation, Inc., 59 Temple Place - Suite 330, Boston, MA  02111-1307, USA.
-# 
-#===============================================================================
- 
- 
-from PIL import Image
-#import ImageEnhance
-import numpy as np
-import threading
-import os
-import Queue
-from CenterRectangle import CenterRectangle
-from matplotlib.lines import Line2D
-from ImageCollection import ImageCollection
-from Settings import SiftSettings,CorrSettings
-from Rectangle import Rectangle
-import cv2 
-import ransac
-from scipy.signal import correlate2d
-from skimage.measure import block_reduce
-import norm_xcorr
-from skimage.feature import register_translation
-from scipy.signal import correlate
-from skimage.feature.register_translation import _upsampled_dft
-#implicity this relies upon matplotlib.axis matplotlib.AxisImage matplotlib.bar
-
-from bisect import bisect_right
-import time
-from bisect import bisect_right
-
-#my custom 2d correlation function for numpy 2d matrices.. 
-def mycorrelate2d(fixed,moved,skip=1):
-    """a 2d correlation function for numpy 2d matrices
-    
-    arguments
-    fixed) is the larger matrix which should stay still 
-    moved) is the smaller matrix which should move left/right up/down and sample the correlation
-    skip) is the number of positions to skip over when sampling, 
-    so if skip =3 it will sample at shift 0,0 skip,0 2*skip,0... skip,0 skip,skip...
-    
-    returns
-    corrmat) the 2d matrix with the corresponding correlation coefficents of the data at that offset
-    note the 0,0 entry of corrmat corresponds to moved(0,0) corresponding to fixed(0,0)
-    and the 1,1 entry of corrmat corresponds to moved(0,0) corresponding to fixed(skip,skip)
-    NOTE) the height of corrmat is given by corrmat.height=ceil((fixed.height-moved.height)/skip)
-    and the width in a corresonding manner.
-    NOTE)the standard deviation is measured over the entire dataset, so particular c values can be above 1.0
-    if the variance in the subsampled region of fixed is lower than the variance of the entire matrix
-    
-    """
-    if skip>1:
-        fixed = block_reduce(fixed,block_size = (int(skip),int(skip)),func = np.mean,cval=np.mean(fixed))
-        moved = block_reduce(moved,block_size = (int(skip),int(skip)),func = np.mean,cval=np.mean(moved))
-
-    (fh,fw)=fixed.shape
-    (mh,mw)=moved.shape
-    deltah=(fh-mh)
-    deltaw=(fw-mw)
-    #if (deltah<1 or deltaw<1):
-    #    return
-    #fixed=fixed-fixed.mean()
-    #fixed=fixed/fixed.std()
-    #moved=moved-moved.mean()
-    #moved=moved/moved.std()
-    # ch=np.ceil(deltah*1.0/skip)
-    # cw=np.ceil(deltaw*1.0/skip)
-    
-    # corrmat=np.zeros((ch,cw))
-    
-    # #print (fh,fw,mh,mw,ch,cw,skip,deltah,deltaw)
-    # for shiftx in range(0,deltaw,skip):
-    #     for shifty in range(0,deltah,skip):
-    #         fixcut=fixed[shifty:shifty+mh,shiftx:shiftx+mw]
-    #         corrmat[shifty/skip,shiftx/skip]=(fixcut*moved).sum()
-           
-    # corrmat=corrmat/(mh*mw)
-    
-
-    corrmatt = norm_xcorr.norm_xcorr(moved,fixed, trim=True, method='fourier')
-
-    print 'corrmatt',corrmatt.shape
-    print 'moved',moved.shape
-    print 'fixed',fixed.shape
-
-    #image_product = np.fft.fft2(fixed) * np.fft.fft2(moved).conj()
-    #corrmat = np.fft.fftshift(np.fft.ifft2(image_product))
-
-    return corrmatt
-
-
-#thread for making a cropped version of the big image... not very efficent    
-class ImageCutThread(threading.Thread):
-        def __init__(self, queue):
-            threading.Thread.__init__(self)
-            self.queue = queue        
-        def run(self):
-            while True:
-                #grabs host from queue
-                (filename,rect,i) = self.queue.get()
-                image=Image.open(filename)
-                image=image.crop(rect)
-                (path,file)=os.path.split(filename)
-                path=os.path.join(path,"previewstack")
-                if not os.path.exists(path):
-                    os.path.os.mkdir(path)
-                cutfile=os.path.splitext(file)[0]+"stack%3d.tif"%i        
-                cutfile=os.path.join(path,cutfile)
-                image.save(cutfile)
-                #signals to queue job is done
-                self.queue.task_done()
-                     
-class MosaicImage():
-    """A class for storing the a large mosaic imagein a matplotlib axis. Also contains functions for finding corresponding points
-    in the larger mosaic image, and plotting informative graphs about that process in different axis"""
-    def __init__(self,axis,one_axis,two_axis,corr_axis,imgSrc,rootPath,figure=None):
-        """initialization function which will plot the imagematrix passed in and set the bounds according the bounds specified by extent
-        
-        keywords)
-        axis)the matplotlib axis to plot the image into
-        one_axis) the matplotlib axis to plot the cutout of the fixed point when using the corresponding point functionality
-        two_axis) the matplotlib axis to plot the cutout of the point that should be moved when using the corresponding point functionality
-        corr_axis) the matplotlib axis to plot out the matrix of correlation values found when using the corresponding point functionality
-        imagefile) a string with the path of the file which contains the full resolution image that should be used when calculating the corresponding point funcationality
-         currently the reading of the image is using PIL so the path specified must be an image which is PIL readable
-        imagematrix) a numpy 2d matrix containing a low resolution varsion of the full resolution image, for the purposes of faster plotting/memory management
-        extent) a list [minx,maxx,miny,maxy] of the corners of the image.  This will specify the scale of the image, and allow the corresponding point functionality
-        to specify how much the movable point should be shifted in the units given by this extent.  If omitted the units will be in pixels and extent will default to
-        [0,width,height,0].
-       
-        """
-        #define the attributes of this class
-        self.axis=axis
-        self.one_axis=one_axis
-        self.two_axis=two_axis
-        self.corr_axis=corr_axis
-            
-        #initialize the images for the various subplots as None
-        self.oneImage=None
-        self.twoImage=None
-        self.corrImage=None
-        self.imgSrc = imgSrc
-        self.imgCollection=ImageCollection(rootpath=rootPath,imageSource=imgSrc,axis=self.axis)
-        
-        (x,y)=imgSrc.get_xy()
-        bbox=imgSrc.calc_bbox(x,y)
-        self.imgCollection.set_view_home()
-        self.imgCollection.loadImageCollection()
-        
-        self.maxvalue=512
-        self.currentPosLine2D=Line2D([x],[y],marker='o',markersize=7,markeredgewidth=1.5,markeredgecolor='r',zorder=100)
-        self.axis.add_line(self.currentPosLine2D) 
-        self.axis.set_title('Mosaic Image')
-        self.fig = figure
-        self.update_pos_cursor()
-        
-    # def paintImage(self):
-        # """plots self.imagematrix in self.axis using self.extent to define the boundaries"""
-        # self.Image=self.axis.imshow(self.imagematrix,cmap='gray',extent=self.extent)
-        # (minval,maxval)=self.Image.get_clim()
-        # self.maxvalue=maxval
-        # #self.axis.canvas.get_toolbar().slider.SetSelection(minval,self.maxvalue)
-        # self.axis.autoscale(False)
-        # self.axis.set_xlabel('X Position (pixels)')
-        # self.axis.set_ylabel('Y Position (pixels)')
-        # self.Image.set_clim(0,25000)
-
-    def update_pos_cursor(self):
-        x,y = self.imgSrc.get_xy()
-        self.currentPosLine2D.set_xdata([x])
-        self.currentPosLine2D.set_ydata([y])
-        self.axis.draw_artist(self.currentPosLine2D)
-        self.fig.canvas.draw()
-        #self.cursor_timer = threading.Timer(1, self.update_pos_cursor)
-        #self.cursor_timer.start()
-
-    def set_maxval(self,maxvalue):
-        """set the maximum value in the image colormap"""
-        self.maxvalue=maxvalue;
-        self.repaint()
-    
-    def set_view_home(self):
-        self.imgCollection.set_view_home()
-
-    def crop_to_images(self,evt):
-        self.imgCollection.crop_to_images(evt)
-        
-    def repaint(self):
-        """sets the new clim for the Image using self.maxvalue as the new maximum value"""
-        #(minval,maxval)=self.Image.get_clim()
-        self.imgCollection.update_clim(max=self.maxvalue)
-        
-        if self.oneImage!=None:
-            self.oneImage.set_clim(0,self.maxvalue)
-        if self.twoImage!=None:
-            self.twoImage.set_clim(0,self.maxvalue)
-    
-    def paintImageCenter(self,cut,theaxis,xc=0,yc=0,skip=1,cmap='gray',scale=1,interpolation='nearest'):
-        """paints an image and redefines the coordinates such that 0,0 is at the center
-        
-        keywords
-        cut)the 2d numpy matrix with the image data
-        the axis)the matplotlib axis to plot it in
-        skip)the factor to rescale the axis by so that 1 entry in the cut, is equal to skip units on the axis (default=1)
-        cmap)the colormap designation to use for the plot (default 'gray')
-        
-        """
-        theaxis.cla()
-        (h,w)=cut.shape
-        dh=skip*1.0*(h-1)/2       
-        dw=skip*1.0*(w-1)/2
-        dh=dh*scale;
-        dw=dw*scale;
-        
-        left=xc-dw
-        right=xc+dw
-        top=yc-dh
-        bot=yc+dh
-            
-        ext=[left,right,bot,top]
-
-        image=theaxis.imshow(cut,cmap=cmap,extent=ext,interpolation=interpolation)
-        
-        theaxis.set_xlim(left=xc-dw,right=xc+dw)
-        theaxis.set_ylim(bottom=yc+dh,top=yc-dh)
-            
-        theaxis.hold(True)
-
-        return image 
-    
-    def updateImageCenter(self,cut,theimage,theaxis,xc=0,yc=0,skip=1,scale=1):
-        """updates an image with a new image
-        
-        keywords
-        cut) the 2d numpy matrix with the image data 
-        theimage) the image to update
-        theaxis) the axis that the image is in
-        skip)the factor to rescale the axis by so that 1 entry in the cut, is equal to skip units on the axis (default=1)
-
-        """
-        (h,w)=cut.shape[0:2]
-        dh=skip*1.0*(h-1)/2       
-        dw=skip*1.0*(w-1)/2
-        dh=dh*scale;
-        dw=dw*scale;
-        theimage.set_array(cut)
-      
-        left=xc-dw
-        right=xc+dw
-        theaxis.set_xlim(left=xc-dw,right=xc+dw)
-
-        top=yc-dh
-        bot=yc+dh
-        theaxis.set_ylim(top=yc-dh,bottom=yc+dh)
-
-        ext=[left,right,bot,top]
-        theimage.set_extent(ext)
-         
-         
-    def paintImageOne(self,cut,xy=(0,0),dxy_pix=(0,0),window=0):
-        """paints an image in the self.one_axis axis, plotting a box of size 2*window+1 around that point
-        
-        keywords
-        cut) the 2d numpy matrix with the image data
-        dxy_pix) the center of the box to be drawn given as an (x,y) tuple
-        window)the size of the box, where the height is 2*window+1
-        
-        """ 
-        (xc,yc)=xy  
-        (dx,dy)=dxy_pix
-        
-        pixsize=self.imgCollection.get_pixel_size()
-        
-        dx=dx*pixsize;
-        dy=dy*pixsize;
-        #the size of the cutout box in microns
-        boxsize_um=(2*window+1)*pixsize;
-        
-        #if there is no image yet, create one and a box
-        if self.oneImage==None:
-            self.oneImage=self.paintImageCenter(cut, self.one_axis,xc=xc,yc=yc,scale=pixsize)
-            self.oneBox=CenterRectangle((xc+dx,yc+dy),width=50,height=50,edgecolor='r',linewidth=1.5,fill=False)
-            self.one_axis.add_patch(self.oneBox)
-            self.one_axis_center=Line2D([xc],[yc],marker='+',markersize=7,markeredgewidth=1.5,markeredgecolor='r')
-            self.one_axis.add_line(self.one_axis_center) 
-            self.one_axis.set_title('Point 1')
-            self.one_axis.set_ylabel('Microns')
-            self.one_axis.autoscale(False)
-            self.oneImage.set_clim(0,self.maxvalue)     
-        #if there is an image update it and the self.oneBox
-        else:
-            self.updateImageCenter(cut, self.oneImage, self.one_axis,xc=xc,yc=yc,scale=pixsize)
-            self.oneBox.set_center((dx+xc,dy+yc))
-            self.oneBox.set_height(boxsize_um)
-            self.oneBox.set_width(boxsize_um)
-            self.one_axis_center.set_xdata([xc])
-            self.one_axis_center.set_ydata([yc])
-    
-        
-    def paintImageTwo(self,cut,xy=(0,0),xyp=None,pointcolor='r'):
-        """paints an image in the self.two_axis, with 0,0 at the center cut=the 2d numpy"""
-        #create or update appropriately
-        pixsize=self.imgCollection.get_pixel_size()
-       
-        
-        (xc,yc)=xy
-        if xyp is not None:
-            (xp,yp)=xyp
-        else:
-            (xp,yp)=xy
-            
-        if self.twoImage==None:
-            self.twoImage=self.paintImageCenter(cut, self.two_axis,xc=xc,yc=yc,scale=pixsize)
-            self.two_axis_center=Line2D([xp],[yp],marker='+',markersize=7,markeredgewidth=1.5,markeredgecolor=pointcolor)
-            self.two_axis.add_line(self.two_axis_center) 
-            self.two_axis.set_title('Point 2')
-            self.two_axis.set_ylabel('Pixels from point 2')
-            self.two_axis.autoscale(False)
-            self.twoImage.set_clim(0,self.maxvalue)
- 
-        else:
-            self.updateImageCenter(cut, self.twoImage, self.two_axis,xc=xc,yc=yc,scale=pixsize)
-            self.two_axis_center.set_xdata([xp])
-            self.two_axis_center.set_ydata([yp])
-    
-    def paintCorrImage(self,corrmat,dxy_pix,skip=1):
-        """paints an image in the self.corr_axis, with 0,0 at the center and rescaled by skip, plotting a point at dxy_pix
-        
-        keywords)
-        corrmat) the 2d numpy matrix with the image data
-        dxy_pix) the offset in pixels from the center of the image to plot the point
-        skip) the factor to rescale the axis by, so that when corrmat was produced by mycorrelate2d with a certain skip value, 
-        the axis will be in units of pixels
-        
-        """
-        #unpack the values
-        (dx,dy)=dxy_pix
-        #update or create new
-        if self.corrImage==None:
-            self.corrImage=self.paintImageCenter(corrmat, self.corr_axis,skip=skip,cmap='jet')             
-            self.maxcorrPoint,=self.corr_axis.plot(dx,dy,'ro')
-
-            self.colorbar=self.corr_axis.figure.colorbar(self.corrImage,shrink=.9)
-            self.corr_axis.set_title('Cross Correlation')
-            self.corr_axis.set_ylabel('Pixels shifted')
-          
-        else:
-            self.updateImageCenter(corrmat, self.corrImage, self.corr_axis,skip=skip)
-            self.maxcorrPoint.set_data(dx,dy)   
-        #hard code the correlation maximum at .5
-        #self.corrImage.set_clim(0,.5)
-    
-    def cutout_window(self,x,y,window):
-        """returns a cutout of the original image at a certain location and size
-        
-        keywords)
-        x)x position in microns
-        y)y position in microns
-        window) size of the patch to cutout (microns), will cutout +/- window in both vertical and horizontal dimensions
-        note.. behavior not well specified at edges, may crash
-        
-        function uses PIL to read in image and crop it appropriately
-        returns) cut: a 2d numpy matrix containing the removed patch
-        
-        """
-        box=Rectangle(x-window,x+window,y-window,y+window)
-        return self.imgCollection.get_cutout(box)
-        
-    def cross_correlate_two_to_one(self,xy1,xy2,window=60,delta=40,skip=3):
-        """take two points in the image, and calculate the 2d cross correlation function of the image around those two points
-        
-        keywords)
-        xy1) a (x,y) tuple specifying point 1, the point that should be fixed
-        xy2) a (x,y) tuple specifiying point 2, the point that should be moved
-        window) the size of the patch to cutout (+/- window around the points) for calculating the correlation (default = 100 um)
-        delta) the size of the maximal shift +/- delta from no shift to calculate
-        skip) the number of integer pixels to skip over when calculating the correlation
-        
-        returns (one_cut,two_cut,corrmat)
-        one_cut) the patch cutout around point 1
-        two_cut) the patch cutout around point 2
-        corrmat) the matrix of correlation values measured with 0,0 being a shift of -delta,-delta
-        
-        """
-        (x1,y1)=xy1
-        (x2,y2)=xy2
-        one_cut=self.cutout_window(x1,y1,window+delta)
-        two_cut=self.cutout_window(x2,y2,window)
-        #return (target_cut,source_cut,mycorrelate2d(target_cut,source_cut,mode='valid'))
-        return (one_cut,two_cut,mycorrelate2d(one_cut,two_cut,skip))
-
-    def _cross_correlation_shift(self, fixed_cutout, to_shift_cutout):
-        '''
-        :param one_cut: cutout around point 1
-        :param two_cut: cutout around point 2
-        :return: corrmatt, corval, dx_pix, dy_pix
-        '''
-        src_image = np.array(fixed_cutout, dtype=np.complex128, copy=False)
-        target_image = np.array(to_shift_cutout, dtype=np.complex128, copy=False)
-        f1 = np.std(fixed_cutout)
-        f2 = np.std(to_shift_cutout)
-        normfactor = f1*f2*fixed_cutout.size
-        src_freq = np.fft.fftn(src_image)
-        target_freq = np.fft.fftn(target_image)
-        shape = src_freq.shape
-        image_product = src_freq * target_freq.conj()
-        corrmat = np.fft.ifftn(image_product)
-        corrmat = np.fft.fftshift(corrmat.real/normfactor)
-        #find the peak of the matrix
-        maxind=corrmat.argmax()
-        (h,w)=corrmat.shape
-        #determine the indices of that peak
-        (max_i,max_j)=np.unravel_index(maxind,corrmat.shape)
-
-        #calculate the shift for that index in pixels
-        dy_pix=int((max_i-(h/2)))
-        dx_pix=int((max_j-(w/2)))
-
-        #calculate what the maximal correlation was
-        corrval=corrmat.max()
-
-        return corrmat, corrval, dx_pix, dy_pix
-<<<<<<< HEAD
-
-    def _get_faster_pixel_dimension(self,current_dimension):
-        '''
-        Uses a list of pre-calculated dimensions to cut the image size down
-        to one that is faster for np.fft.fftn(). Dimensions are all integers of the form
-        k*2^n for small k.
-        :param current_dimension:
-        :return: new dimension
-        '''
-        better_dimensions = [80,   84,   88,   92,   96,  104,  110,  112,  120,  128,  130,
-        132,  136,  140,  152,  156,  160,  168,  176,  184,  192,  208,
-        220,  224,  240,  256,  260,  264,  272,  280,  304,  312,  320,
-        336,  352,  368,  384,  416,  440,  448,  480,  512,  520,  528,
-        544,  560,  608,  624,  640,  672,  704,  736,  768,  832,  880,
-        896,  960, 1024, 1040, 1056, 1088, 1120, 1216, 1248, 1280, 1344,
-        1408, 1472, 1536, 1664, 1760, 1792, 1920, 2048]
-
-        pos = bisect_right(better_dimensions, current_dimension)-1
-        print 'pos',pos
-        return better_dimensions[pos]
-
-    def get_central_region(self,cutout,dim):
-        '''
-
-        :param cutout: a 2d numpy array, could be non square
-        :param dim: an integer dimensional
-        :return: cutout_central, the central dim x dim region of cutout
-        '''
-        cut_height = cutout.shape[0]-dim
-        cut_width = cutout.shape[1]-dim
-        top_pix = floor(cut_height/2)
-        left_pix = floor(cut_width/2)
-        cutout_central = cutout[top_pix:top_pix+dim,left_pix:left_pix+dim]
-        return  cutout_central
-
-    def fix_cutout_size(self,cutout1,cutout2):
-        '''
-
-        :param cutout1,2: two 2d numpy array representing a windowed cutouts around a point of interest,
-        should be in the range of 100-2048 pixels in height/width
-        :return: cutout1_fix,cutout2_fix: the a 2d numpy arrays that are square, and have been cropped to be of a size
-        that will be relatively fast to calculate a 2d FFT of.
-        '''
-        min_dim = min(cutout1.shape[0],cutout1.shape[1],cutout2.shape[0],cutout2.shape[1])
-        new_dim = self._get_faster_pixel_dimension(min_dim)
-
-        cutout1_fix = self.get_central_region(cutout1,new_dim)
-        cutout2_fix = self.get_central_region(cutout2,new_dim)
-
-        return (cutout1_fix,cutout2_fix)
-
-=======
->>>>>>> 66c9f194
-
-
-    def _get_faster_pixel_dimension(self,current_dimension):
-        '''
-        Uses a list of pre-calculated dimensions to cut the image size down
-        to one that is faster for np.fft.fftn(). Dimensions are all integers of the form
-        k*2^n for small k.
-        :param current_dimension:
-        :return: new dimension
-        '''
-        better_dimensions = [80,   84,   88,   92,   96,  104,  110,  112,  120,  128,  130,
-        132,  136,  140,  152,  156,  160,  168,  176,  184,  192,  208,
-        220,  224,  240,  256,  260,  264,  272,  280,  304,  312,  320,
-        336,  352,  368,  384,  416,  440,  448,  480,  512,  520,  528,
-        544,  560,  608,  624,  640,  672,  704,  736,  768,  832,  880,
-        896,  960, 1024, 1040, 1056, 1088, 1120, 1216, 1248, 1280, 1344,
-        1408, 1472, 1536, 1664, 1760, 1792, 1920, 2048]
-
-        pos = bisect_right(better_dimensions, current_dimension)-1
-        print 'pos',pos
-        return better_dimensions[pos]
-
-    def get_central_region(self,cutout,dim):
-        '''
-
-        :param cutout: a 2d numpy array, could be non square
-        :param dim: an integer dimensional
-        :return: cutout_central, the central dim x dim region of cutout
-        '''
-        cut_height = cutout.shape[0]-dim
-        cut_width = cutout.shape[1]-dim
-        top_pix = np.floor(cut_height/2.0)
-        left_pix = np.floor(cut_width/2.0)
-        cutout_central = cutout[top_pix:top_pix+dim,left_pix:left_pix+dim]
-        return  cutout_central
-
-    def fix_cutout_size(self,cutout1,cutout2):
-        '''
-
-        :param cutout1,2: two 2d numpy array representing a windowed cutouts around a point of interest,
-        should be in the range of 100-2048 pixels in height/width
-        :return: cutout1_fix,cutout2_fix: the a 2d numpy arrays that are square, and have been cropped to be of a size
-        that will be relatively fast to calculate a 2d FFT of.
-        '''
-        min_dim = min(cutout1.shape[0],cutout1.shape[1],cutout2.shape[0],cutout2.shape[1])
-        new_dim = self._get_faster_pixel_dimension(min_dim)
-
-        cutout1_fix = self.get_central_region(cutout1,new_dim)
-        cutout2_fix = self.get_central_region(cutout2,new_dim)
-
-        return (cutout1_fix,cutout2_fix)
-
-    def align_by_correlation(self,xy1,xy2,CorrSettings = CorrSettings()):
-        """take two points in the image, and calculate the 2d cross correlation function of the image around those two points
-        plots the results in the appropriate axis, and returns the shift which aligns the two points given in microns
-        
-        keywords)
-        xy1) a (x,y) tuple specifying point 1, the point that should be fixed
-        xy2) a (x,y) tuple specifiying point 2, the point that should be moved
-        window) the size of the patch to cutout (+/- window around the points) for calculating the correlation (default = 100 pixels)
-        delta) the size of the maximal shift +/- delta from no shift to calculate
-        skip) the number of integer pixels to skip over when calculating the correlation
-        
-        returns) (maxC,dxy_um)
-        maxC)the maximal correlation measured
-        dxy_um) the (x,y) tuple which contains the shift in microns necessary to align point xy2 with point xy1
-        
-        """
-        start_time = time.time()
-
-        window = CorrSettings.window
-        delta = CorrSettings.delta
-        skip = CorrSettings.skip
-
-        pixsize=self.imgCollection.get_pixel_size()
-        #calculate the cutout patches and the correlation matrix
-        #(one_cut,two_cut,corrmat)=self.cross_correlate_two_to_one(xy1,xy2,window,delta,skip)
-        (x1,y1)=xy1
-        (x2,y2)=xy2
-        one_cut=self.cutout_window(x1,y1,window)
-        two_cut=self.cutout_window(x2,y2,window)
-
-
-        print("---cutout a . %s seconds  ---" % (time.time() - start_time))
-<<<<<<< HEAD
-        print 'one_shape,two_shape ',one_shape,two_shape
-=======
-        print 'one_shape,two_shape ',one_cut.shape,two_cut.shape
->>>>>>> 66c9f194
-        one_cut,two_cut = self.fix_cutout_size(one_cut,two_cut)
-
-        one_cut = one_cut - np.mean(one_cut)
-        two_cut = two_cut - np.mean(two_cut)
-        print 'new dimensions ',one_cut.shape,two_cut.shape
-        print("---cutout ended. %s seconds  ---" % (time.time() - start_time))
-<<<<<<< HEAD
-
-        corrmat, corrval, dx_pix, dy_pix = self._cross_correlation_shift(one_cut,two_cut)
-=======
-
-        corrmat, corrval, dx_pix, dy_pix = self._cross_correlation_shift(one_cut,two_cut)
-
->>>>>>> 66c9f194
-
-        #convert dy_pix and dx_pix into microns
-        dy_um=dy_pix*pixsize
-        dx_um=dx_pix*pixsize
-        #pack up the shifts into tuples
-        dxy_pix=(dx_pix,dy_pix)
-        dxy_um=(dx_um,dy_um)
-
-        print("---correlation ended. %s seconds  ---" % (time.time() - start_time))
-        print "(correlation,(dx,dy))=  ",
-        print (corrval,dxy_pix)
-
-        #paint the patch around the first point in its axis, with a box of size of the two_cut centered around where we found it
-        self.paintImageOne(one_cut,xy=xy1,dxy_pix=dxy_pix)
-        #paint the patch around the second point in its axis
-        self.paintImageTwo(two_cut,xy=xy2,xyp=(xy2[0]-dx_um,xy2[1]-dy_um))
-        #paint the correlation matrix in its axis
-        self.paintCorrImage(corrmat, dxy_pix)
-
-        print("---painting ended %s seconds ---" % (time.time() - start_time))
-        return (corrval,dxy_um)
-        
-    def explore_match(self,img1, kp1,img2,kp2, status = None, H = None):
-        h1, w1 = img1.shape[:2]
-        h2, w2 = img2.shape[:2]
-        vis = np.zeros((max(h1, h2), w1+w2), np.uint8)
-        vis[:h1, :w1] = img1
-        vis[:h2, w1:w1+w2] = img2
-        vis = cv2.cvtColor(vis, cv2.COLOR_GRAY2BGR)
-
-        if H is not None:
-            corners = np.float32([[0, 0], [w1, 0], [w1, h1], [0, h1]])
-            corners = np.int32( cv2.perspectiveTransform(corners.reshape(1, -1, 2), H).reshape(-1, 2) + (w1, 0) )
-            cv2.polylines(vis, [corners], True, (255, 255, 255))
-
-        if status is None:
-            status = np.ones(len(kp1), np.bool_)
-        p1 = np.int32([kpp.pt for kpp in kp1])
-        p2 = np.int32([kpp.pt for kpp in kp2]) + (w1, 0)
-
-        green = (0, 255, 0)
-        red = (0, 0, 255)
-        white = (255, 255, 255)
-        kp_color = (51, 103, 236)
-        for (x1, y1), (x2, y2), inlier in zip(p1, p2, status):
-            if inlier:
-                col = green
-                cv2.circle(vis, (x1, y1), 2, col, -1)
-                cv2.circle(vis, (x2, y2), 2, col, -1)
-            else:
-                col = red
-                r = 2
-                thickness = 3
-                cv2.line(vis, (x1-r, y1-r), (x1+r, y1+r), col, thickness)
-                cv2.line(vis, (x1-r, y1+r), (x1+r, y1-r), col, thickness)
-                cv2.line(vis, (x2-r, y2-r), (x2+r, y2+r), col, thickness)
-                cv2.line(vis, (x2-r, y2+r), (x2+r, y2-r), col, thickness)
-        vis0 = vis.copy()
-        for (x1, y1), (x2, y2), inlier in zip(p1, p2, status):
-            if inlier:
-                cv2.line(vis, (x1, y1), (x2, y2), green)
-            else:
-                cv2.line(vis, (x1, y1), (x2, y2), red)
-        return vis
-        
-            
-    def align_by_sift(self,xy1,xy2,window=70,SiftSettings=SiftSettings()):
-        """take two points in the image, and calculate SIFT features image around those two points
-        cutting out size window
-
-        keywords)
-        xy1) a (x,y) tuple specifying point 1, the point that should be fixed
-        xy2) a (x,y) tuple specifiying point 2, the point that should be moved
-        window) the size of the patch to cutout (+/- window around the points) for calculating the correlation (default = 70 um)
-
-
-        returns) (maxC,dxy_um)
-        maxC)the maximal correlation measured
-        dxy_um) the (x,y) tuple which contains the shift in microns necessary to align point xy2 with point xy1
-
-        """
-        print "starting align by sift"
-        pixsize=self.imgCollection.get_pixel_size()
-        #cutout the images around the two points
-        (x1,y1)=xy1
-        (x2,y2)=xy2
-        one_cut=self.cutout_window(x1,y1,window)
-        two_cut=self.cutout_window(x2,y2,window)
-
-
-        #one_cuta=np.minimum(one_cut*256.0/self.maxvalue,255.0).astype(np.uint8)
-        #two_cuta=np.minimum(two_cut*256.0/self.maxvalue,255.0).astype(np.uint8)
-        one_cuta = np.copy(one_cut)
-        two_cuta = np.copy(two_cut)
-        
-        one_cuta=cv2.equalizeHist(one_cuta)
-        two_cuta=cv2.equalizeHist(two_cuta)
-        
-        
-        sift = cv2.SIFT(nfeatures=SiftSettings.numFeatures,contrastThreshold=SiftSettings.contrastThreshold)
-        kp1, des1 = sift.detectAndCompute(one_cuta,None)
-        kp2, des2 = sift.detectAndCompute(two_cuta,None)
-        print "features1:%d"%len(kp1)
-        print "features2:%d"%len(kp2)
-        
-
-        
-        #img_one = cv2.drawKeypoints(one_cut,kp1)
-        #img_two = cv2.drawKeypoints(two_cut,kp2)
-        
-  
-        #image2=self.two_axis.imshow(img_two)
-        
-        # FLANN parameters
-        FLANN_INDEX_KDTREE = 0
-        index_params = dict(algorithm = FLANN_INDEX_KDTREE, trees = 5)
-        search_params = dict(checks=50)   # or pass empty dictionary
-
-        flann = cv2.FlannBasedMatcher(index_params,search_params)
-
-        matches = flann.knnMatch(des1,des2,k=2)
-
-        # Need to draw only good matches, so create a mask
-        matchesMask = np.zeros(len(matches))
-        
-        kp1matchIdx=[]
-        kp2matchIdx=[]
-        # ratio test as per Lowe's paper
-        for i,(m,n) in enumerate(matches):
-            if m.distance < 0.9*n.distance:
-                kp1matchIdx.append(m.queryIdx)
-                kp2matchIdx.append(m.trainIdx)
-               
-
-      
-        p1 = np.array([kp1[i].pt for i in kp1matchIdx])
-        p2 = np.array([kp2[i].pt for i in kp2matchIdx]) 
-       # p1c = [pt-np.array[window,window] for pt in p1]
-       # p2c = [pt-np.array[window,window] for pt in p2]
-        kp1m = [kp1[i] for i in kp1matchIdx]
-        kp2m = [kp2[i] for i in kp2matchIdx]
-        #print "kp1matchshape"
-        #print matchesMask
-        #print len(kp1match)
-        #print len(kp2match)
-        
-        #draw_params = dict(matchColor = (0,255,0),
-        #                   singlePointColor = (255,0,0),
-        #                   matchesMask = matchesMask,
-        #                   flags = 0)
-
-        #img3 = cv2.drawMatches(one_cut,kp1,two_cut,kp2,matches,None,**draw_params)
-        
-        
-        transModel=ransac.RigidModel()
-        bestModel,bestInlierIdx=ransac.ransac(p1,p2,transModel,2,300,20.0,3,debug=True,return_all=True)
-        
-        if bestModel is not None:
-            
-            the_center = np.array([[one_cut.shape[0]/2,one_cut.shape[1]/2]])
-            trans_center=transModel.transform_points(the_center,bestModel)
-            offset=the_center-trans_center
-            xc=x2+offset[0,0]*pixsize
-            yc=y2-offset[0,1]*pixsize
-          
-            #newcenter=Line2D([trans_center[0,0]+one_cut.shape[1]],[trans_center[0,1]],marker='+',markersize=7,markeredgewidth=1.5,markeredgecolor='r')
-            #oldcenter=Line2D([the_center[0,0]],[the_center[0,1]],marker='+',markersize=7,markeredgewidth=1.5,markeredgecolor='r')
-            
-            
-            dx_um=-bestModel.t[0]*pixsize
-            dy_um=-bestModel.t[1]*pixsize
-           
-                
-      
-            print "matches:%d"%len(kp1matchIdx)
-            print "inliers:%d"%len(bestInlierIdx)
-            print ('translation',bestModel.t)
-            print ('rotation',bestModel.R)
-            
-            mask = np.zeros(len(p1), np.bool_)
-            mask[bestInlierIdx]=1
-            
-                 
-            #img3 = self.explore_match(one_cuta,kp1m,two_cuta,kp2m,mask)
-            #self.corr_axis.cla()
-            #self.corr_axis.imshow(img3)
-            #self.corr_axis.add_line(newcenter)
-            #self.corr_axis.add_line(oldcenter)
-            #self.repaint()
-
-         
-            #self.paintImageOne(img_one,xy=xy1)
-            #paint the patch around the second point in its axis
-            #self.paintImageTwo(img_two,xy=xy2)
-            #paint the correlation matrix in its axis
-            #self.paintCorrImage(corrmat, dxy_pix,skip)
-            
-          
-          
-            print (dx_um,dy_um)
-
-            
-            self.paintImageOne(one_cut,xy=xy1)
-            self.paintImageTwo(two_cut,xy=xy2,xyp=(x2-dx_um,y2-dy_um))
-            
-            return ((dx_um,dy_um),len(bestInlierIdx))
-        else:
-            print "no model found"
-            self.paintImageOne(one_cut,xy=xy1)
-            self.paintImageTwo(two_cut,xy=xy2)
-            
-            return ((0.0,0.0),0)
-        
-    def paintPointsOneTwo(self,xy1,xy2,window=None):
-        (x1,y1)=xy1
-        (x2,y2)=xy2
-        print "getting p1 window at ",x1,y1
-        print "getting p2 window at ",x2,y2
-        fw,fh=self.imgCollection.get_image_size_um()
-        if window is None:
-            min_dim = min(fw,fh)
-            window = min_dim*.8/2
-
-        one_cut=self.cutout_window(x1,y1,window)
-        two_cut=self.cutout_window(x2,y2,window)
-        self.paintImageOne(one_cut,xy1)
-        #paint the patch around the second point in its axis
-        self.paintImageTwo(two_cut,xy2)
-        
-    def make_preview_stack(self,xpos,ypos,width,height,directory):
-        print "make a preview stack"
-   
-        hw_pix=int(round(width*.5/self.orig_um_per_pix))
-        hh_pix=int(round(height*.5/self.orig_um_per_pix))
-        queue = Queue.Queue()
-          
-        #spawn a pool of threads, and pass them queue instance 
-        for i in range(4):
-            t = ImageCutThread(queue)
-            t.setDaemon(True)
-            t.start()
-              
-        for i in range(len(self.mosaicArray.xpos)):
-            (cx_pix,cy_pix)=self.convert_pos_to_ind(xpos[i],ypos[i])
-            rect=[cx_pix-hw_pix,cy_pix-hh_pix,cx_pix+hw_pix,cy_pix+hh_pix]
-            queue.put((self.imagefile,rect,i))
+#===============================================================================
+# 
+#  License: GPL
+# 
+#  This program is free software; you can redistribute it and/or
+#  modify it under the terms of the GNU General Public License 2
+#  as published by the Free Software Foundation.
+# 
+#  This program is distributed in the hope that it will be useful,
+#  but WITHOUT ANY WARRANTY; without even the implied warranty of
+#  MERCHANTABILITY or FITNESS FOR A PARTICULAR PURPOSE.  See the
+#  GNU General Public License for more details.
+# 
+#   You should have received a copy of the GNU General Public License
+#  along with this program; if not, write to the Free Software
+#  Foundation, Inc., 59 Temple Place - Suite 330, Boston, MA  02111-1307, USA.
+# 
+#===============================================================================
+ 
+ 
+from PIL import Image
+#import ImageEnhance
+import numpy as np
+import threading
+import os
+import Queue
+from CenterRectangle import CenterRectangle
+from matplotlib.lines import Line2D
+from ImageCollection import ImageCollection
+from Settings import SiftSettings,CorrSettings
+from Rectangle import Rectangle
+import cv2 
+import ransac
+from scipy.signal import correlate2d
+from skimage.measure import block_reduce
+import norm_xcorr
+from skimage.feature import register_translation
+from scipy.signal import correlate
+from skimage.feature.register_translation import _upsampled_dft
+#implicity this relies upon matplotlib.axis matplotlib.AxisImage matplotlib.bar
+
+from bisect import bisect_right
+import time
+from bisect import bisect_right
+
+#my custom 2d correlation function for numpy 2d matrices.. 
+def mycorrelate2d(fixed,moved,skip=1):
+    """a 2d correlation function for numpy 2d matrices
+    
+    arguments
+    fixed) is the larger matrix which should stay still 
+    moved) is the smaller matrix which should move left/right up/down and sample the correlation
+    skip) is the number of positions to skip over when sampling, 
+    so if skip =3 it will sample at shift 0,0 skip,0 2*skip,0... skip,0 skip,skip...
+    
+    returns
+    corrmat) the 2d matrix with the corresponding correlation coefficents of the data at that offset
+    note the 0,0 entry of corrmat corresponds to moved(0,0) corresponding to fixed(0,0)
+    and the 1,1 entry of corrmat corresponds to moved(0,0) corresponding to fixed(skip,skip)
+    NOTE) the height of corrmat is given by corrmat.height=ceil((fixed.height-moved.height)/skip)
+    and the width in a corresonding manner.
+    NOTE)the standard deviation is measured over the entire dataset, so particular c values can be above 1.0
+    if the variance in the subsampled region of fixed is lower than the variance of the entire matrix
+    
+    """
+    if skip>1:
+        fixed = block_reduce(fixed,block_size = (int(skip),int(skip)),func = np.mean,cval=np.mean(fixed))
+        moved = block_reduce(moved,block_size = (int(skip),int(skip)),func = np.mean,cval=np.mean(moved))
+
+    (fh,fw)=fixed.shape
+    (mh,mw)=moved.shape
+    deltah=(fh-mh)
+    deltaw=(fw-mw)
+    #if (deltah<1 or deltaw<1):
+    #    return
+    #fixed=fixed-fixed.mean()
+    #fixed=fixed/fixed.std()
+    #moved=moved-moved.mean()
+    #moved=moved/moved.std()
+    # ch=np.ceil(deltah*1.0/skip)
+    # cw=np.ceil(deltaw*1.0/skip)
+    
+    # corrmat=np.zeros((ch,cw))
+    
+    # #print (fh,fw,mh,mw,ch,cw,skip,deltah,deltaw)
+    # for shiftx in range(0,deltaw,skip):
+    #     for shifty in range(0,deltah,skip):
+    #         fixcut=fixed[shifty:shifty+mh,shiftx:shiftx+mw]
+    #         corrmat[shifty/skip,shiftx/skip]=(fixcut*moved).sum()
+           
+    # corrmat=corrmat/(mh*mw)
+    
+
+    corrmatt = norm_xcorr.norm_xcorr(moved,fixed, trim=True, method='fourier')
+
+    print 'corrmatt',corrmatt.shape
+    print 'moved',moved.shape
+    print 'fixed',fixed.shape
+
+    #image_product = np.fft.fft2(fixed) * np.fft.fft2(moved).conj()
+    #corrmat = np.fft.fftshift(np.fft.ifft2(image_product))
+
+    return corrmatt
+
+
+#thread for making a cropped version of the big image... not very efficent    
+class ImageCutThread(threading.Thread):
+        def __init__(self, queue):
+            threading.Thread.__init__(self)
+            self.queue = queue        
+        def run(self):
+            while True:
+                #grabs host from queue
+                (filename,rect,i) = self.queue.get()
+                image=Image.open(filename)
+                image=image.crop(rect)
+                (path,file)=os.path.split(filename)
+                path=os.path.join(path,"previewstack")
+                if not os.path.exists(path):
+                    os.path.os.mkdir(path)
+                cutfile=os.path.splitext(file)[0]+"stack%3d.tif"%i        
+                cutfile=os.path.join(path,cutfile)
+                image.save(cutfile)
+                #signals to queue job is done
+                self.queue.task_done()
+                     
+class MosaicImage():
+    """A class for storing the a large mosaic imagein a matplotlib axis. Also contains functions for finding corresponding points
+    in the larger mosaic image, and plotting informative graphs about that process in different axis"""
+    def __init__(self,axis,one_axis,two_axis,corr_axis,imgSrc,rootPath,figure=None):
+        """initialization function which will plot the imagematrix passed in and set the bounds according the bounds specified by extent
+        
+        keywords)
+        axis)the matplotlib axis to plot the image into
+        one_axis) the matplotlib axis to plot the cutout of the fixed point when using the corresponding point functionality
+        two_axis) the matplotlib axis to plot the cutout of the point that should be moved when using the corresponding point functionality
+        corr_axis) the matplotlib axis to plot out the matrix of correlation values found when using the corresponding point functionality
+        imagefile) a string with the path of the file which contains the full resolution image that should be used when calculating the corresponding point funcationality
+         currently the reading of the image is using PIL so the path specified must be an image which is PIL readable
+        imagematrix) a numpy 2d matrix containing a low resolution varsion of the full resolution image, for the purposes of faster plotting/memory management
+        extent) a list [minx,maxx,miny,maxy] of the corners of the image.  This will specify the scale of the image, and allow the corresponding point functionality
+        to specify how much the movable point should be shifted in the units given by this extent.  If omitted the units will be in pixels and extent will default to
+        [0,width,height,0].
+       
+        """
+        #define the attributes of this class
+        self.axis=axis
+        self.one_axis=one_axis
+        self.two_axis=two_axis
+        self.corr_axis=corr_axis
+            
+        #initialize the images for the various subplots as None
+        self.oneImage=None
+        self.twoImage=None
+        self.corrImage=None
+        self.imgSrc = imgSrc
+        self.imgCollection=ImageCollection(rootpath=rootPath,imageSource=imgSrc,axis=self.axis)
+        
+        (x,y)=imgSrc.get_xy()
+        bbox=imgSrc.calc_bbox(x,y)
+        self.imgCollection.set_view_home()
+        self.imgCollection.loadImageCollection()
+        
+        self.maxvalue=512
+        self.currentPosLine2D=Line2D([x],[y],marker='o',markersize=7,markeredgewidth=1.5,markeredgecolor='r',zorder=100)
+        self.axis.add_line(self.currentPosLine2D) 
+        self.axis.set_title('Mosaic Image')
+        self.fig = figure
+        self.update_pos_cursor()
+        
+    # def paintImage(self):
+        # """plots self.imagematrix in self.axis using self.extent to define the boundaries"""
+        # self.Image=self.axis.imshow(self.imagematrix,cmap='gray',extent=self.extent)
+        # (minval,maxval)=self.Image.get_clim()
+        # self.maxvalue=maxval
+        # #self.axis.canvas.get_toolbar().slider.SetSelection(minval,self.maxvalue)
+        # self.axis.autoscale(False)
+        # self.axis.set_xlabel('X Position (pixels)')
+        # self.axis.set_ylabel('Y Position (pixels)')
+        # self.Image.set_clim(0,25000)
+
+    def update_pos_cursor(self):
+        x,y = self.imgSrc.get_xy()
+        self.currentPosLine2D.set_xdata([x])
+        self.currentPosLine2D.set_ydata([y])
+        self.axis.draw_artist(self.currentPosLine2D)
+        self.fig.canvas.draw()
+        #self.cursor_timer = threading.Timer(1, self.update_pos_cursor)
+        #self.cursor_timer.start()
+
+    def set_maxval(self,maxvalue):
+        """set the maximum value in the image colormap"""
+        self.maxvalue=maxvalue;
+        self.repaint()
+    
+    def set_view_home(self):
+        self.imgCollection.set_view_home()
+
+    def crop_to_images(self,evt):
+        self.imgCollection.crop_to_images(evt)
+        
+    def repaint(self):
+        """sets the new clim for the Image using self.maxvalue as the new maximum value"""
+        #(minval,maxval)=self.Image.get_clim()
+        self.imgCollection.update_clim(max=self.maxvalue)
+        
+        if self.oneImage!=None:
+            self.oneImage.set_clim(0,self.maxvalue)
+        if self.twoImage!=None:
+            self.twoImage.set_clim(0,self.maxvalue)
+    
+    def paintImageCenter(self,cut,theaxis,xc=0,yc=0,skip=1,cmap='gray',scale=1,interpolation='nearest'):
+        """paints an image and redefines the coordinates such that 0,0 is at the center
+        
+        keywords
+        cut)the 2d numpy matrix with the image data
+        the axis)the matplotlib axis to plot it in
+        skip)the factor to rescale the axis by so that 1 entry in the cut, is equal to skip units on the axis (default=1)
+        cmap)the colormap designation to use for the plot (default 'gray')
+        
+        """
+        theaxis.cla()
+        (h,w)=cut.shape
+        dh=skip*1.0*(h-1)/2       
+        dw=skip*1.0*(w-1)/2
+        dh=dh*scale;
+        dw=dw*scale;
+        
+        left=xc-dw
+        right=xc+dw
+        top=yc-dh
+        bot=yc+dh
+            
+        ext=[left,right,bot,top]
+
+        image=theaxis.imshow(cut,cmap=cmap,extent=ext,interpolation=interpolation)
+        
+        theaxis.set_xlim(left=xc-dw,right=xc+dw)
+        theaxis.set_ylim(bottom=yc+dh,top=yc-dh)
+            
+        theaxis.hold(True)
+
+        return image 
+    
+    def updateImageCenter(self,cut,theimage,theaxis,xc=0,yc=0,skip=1,scale=1):
+        """updates an image with a new image
+        
+        keywords
+        cut) the 2d numpy matrix with the image data 
+        theimage) the image to update
+        theaxis) the axis that the image is in
+        skip)the factor to rescale the axis by so that 1 entry in the cut, is equal to skip units on the axis (default=1)
+
+        """
+        (h,w)=cut.shape[0:2]
+        dh=skip*1.0*(h-1)/2       
+        dw=skip*1.0*(w-1)/2
+        dh=dh*scale;
+        dw=dw*scale;
+        theimage.set_array(cut)
+      
+        left=xc-dw
+        right=xc+dw
+        theaxis.set_xlim(left=xc-dw,right=xc+dw)
+
+        top=yc-dh
+        bot=yc+dh
+        theaxis.set_ylim(top=yc-dh,bottom=yc+dh)
+
+        ext=[left,right,bot,top]
+        theimage.set_extent(ext)
+         
+         
+    def paintImageOne(self,cut,xy=(0,0),dxy_pix=(0,0),window=0):
+        """paints an image in the self.one_axis axis, plotting a box of size 2*window+1 around that point
+        
+        keywords
+        cut) the 2d numpy matrix with the image data
+        dxy_pix) the center of the box to be drawn given as an (x,y) tuple
+        window)the size of the box, where the height is 2*window+1
+        
+        """ 
+        (xc,yc)=xy  
+        (dx,dy)=dxy_pix
+        
+        pixsize=self.imgCollection.get_pixel_size()
+        
+        dx=dx*pixsize;
+        dy=dy*pixsize;
+        #the size of the cutout box in microns
+        boxsize_um=(2*window+1)*pixsize;
+        
+        #if there is no image yet, create one and a box
+        if self.oneImage==None:
+            self.oneImage=self.paintImageCenter(cut, self.one_axis,xc=xc,yc=yc,scale=pixsize)
+            self.oneBox=CenterRectangle((xc+dx,yc+dy),width=50,height=50,edgecolor='r',linewidth=1.5,fill=False)
+            self.one_axis.add_patch(self.oneBox)
+            self.one_axis_center=Line2D([xc],[yc],marker='+',markersize=7,markeredgewidth=1.5,markeredgecolor='r')
+            self.one_axis.add_line(self.one_axis_center) 
+            self.one_axis.set_title('Point 1')
+            self.one_axis.set_ylabel('Microns')
+            self.one_axis.autoscale(False)
+            self.oneImage.set_clim(0,self.maxvalue)     
+        #if there is an image update it and the self.oneBox
+        else:
+            self.updateImageCenter(cut, self.oneImage, self.one_axis,xc=xc,yc=yc,scale=pixsize)
+            self.oneBox.set_center((dx+xc,dy+yc))
+            self.oneBox.set_height(boxsize_um)
+            self.oneBox.set_width(boxsize_um)
+            self.one_axis_center.set_xdata([xc])
+            self.one_axis_center.set_ydata([yc])
+    
+        
+    def paintImageTwo(self,cut,xy=(0,0),xyp=None,pointcolor='r'):
+        """paints an image in the self.two_axis, with 0,0 at the center cut=the 2d numpy"""
+        #create or update appropriately
+        pixsize=self.imgCollection.get_pixel_size()
+       
+        
+        (xc,yc)=xy
+        if xyp is not None:
+            (xp,yp)=xyp
+        else:
+            (xp,yp)=xy
+            
+        if self.twoImage==None:
+            self.twoImage=self.paintImageCenter(cut, self.two_axis,xc=xc,yc=yc,scale=pixsize)
+            self.two_axis_center=Line2D([xp],[yp],marker='+',markersize=7,markeredgewidth=1.5,markeredgecolor=pointcolor)
+            self.two_axis.add_line(self.two_axis_center) 
+            self.two_axis.set_title('Point 2')
+            self.two_axis.set_ylabel('Pixels from point 2')
+            self.two_axis.autoscale(False)
+            self.twoImage.set_clim(0,self.maxvalue)
+ 
+        else:
+            self.updateImageCenter(cut, self.twoImage, self.two_axis,xc=xc,yc=yc,scale=pixsize)
+            self.two_axis_center.set_xdata([xp])
+            self.two_axis_center.set_ydata([yp])
+    
+    def paintCorrImage(self,corrmat,dxy_pix,skip=1):
+        """paints an image in the self.corr_axis, with 0,0 at the center and rescaled by skip, plotting a point at dxy_pix
+        
+        keywords)
+        corrmat) the 2d numpy matrix with the image data
+        dxy_pix) the offset in pixels from the center of the image to plot the point
+        skip) the factor to rescale the axis by, so that when corrmat was produced by mycorrelate2d with a certain skip value, 
+        the axis will be in units of pixels
+        
+        """
+        #unpack the values
+        (dx,dy)=dxy_pix
+        #update or create new
+        if self.corrImage==None:
+            self.corrImage=self.paintImageCenter(corrmat, self.corr_axis,skip=skip,cmap='jet')             
+            self.maxcorrPoint,=self.corr_axis.plot(dx,dy,'ro')
+
+            self.colorbar=self.corr_axis.figure.colorbar(self.corrImage,shrink=.9)
+            self.corr_axis.set_title('Cross Correlation')
+            self.corr_axis.set_ylabel('Pixels shifted')
+          
+        else:
+            self.updateImageCenter(corrmat, self.corrImage, self.corr_axis,skip=skip)
+            self.maxcorrPoint.set_data(dx,dy)   
+        #hard code the correlation maximum at .5
+        #self.corrImage.set_clim(0,.5)
+    
+    def cutout_window(self,x,y,window):
+        """returns a cutout of the original image at a certain location and size
+        
+        keywords)
+        x)x position in microns
+        y)y position in microns
+        window) size of the patch to cutout (microns), will cutout +/- window in both vertical and horizontal dimensions
+        note.. behavior not well specified at edges, may crash
+        
+        function uses PIL to read in image and crop it appropriately
+        returns) cut: a 2d numpy matrix containing the removed patch
+        
+        """
+        box=Rectangle(x-window,x+window,y-window,y+window)
+        return self.imgCollection.get_cutout(box)
+        
+    def cross_correlate_two_to_one(self,xy1,xy2,window=60,delta=40,skip=3):
+        """take two points in the image, and calculate the 2d cross correlation function of the image around those two points
+        
+        keywords)
+        xy1) a (x,y) tuple specifying point 1, the point that should be fixed
+        xy2) a (x,y) tuple specifiying point 2, the point that should be moved
+        window) the size of the patch to cutout (+/- window around the points) for calculating the correlation (default = 100 um)
+        delta) the size of the maximal shift +/- delta from no shift to calculate
+        skip) the number of integer pixels to skip over when calculating the correlation
+        
+        returns (one_cut,two_cut,corrmat)
+        one_cut) the patch cutout around point 1
+        two_cut) the patch cutout around point 2
+        corrmat) the matrix of correlation values measured with 0,0 being a shift of -delta,-delta
+        
+        """
+        (x1,y1)=xy1
+        (x2,y2)=xy2
+        one_cut=self.cutout_window(x1,y1,window+delta)
+        two_cut=self.cutout_window(x2,y2,window)
+        #return (target_cut,source_cut,mycorrelate2d(target_cut,source_cut,mode='valid'))
+        return (one_cut,two_cut,mycorrelate2d(one_cut,two_cut,skip))
+
+    def _cross_correlation_shift(self, fixed_cutout, to_shift_cutout):
+        '''
+        :param one_cut: cutout around point 1
+        :param two_cut: cutout around point 2
+        :return: corrmatt, corval, dx_pix, dy_pix
+        '''
+        src_image = np.array(fixed_cutout, dtype=np.complex128, copy=False)
+        target_image = np.array(to_shift_cutout, dtype=np.complex128, copy=False)
+        f1 = np.std(fixed_cutout)
+        f2 = np.std(to_shift_cutout)
+        normfactor = f1*f2*fixed_cutout.size
+        src_freq = np.fft.fftn(src_image)
+        target_freq = np.fft.fftn(target_image)
+        shape = src_freq.shape
+        image_product = src_freq * target_freq.conj()
+        corrmat = np.fft.ifftn(image_product)
+        corrmat = np.fft.fftshift(corrmat.real/normfactor)
+        #find the peak of the matrix
+        maxind=corrmat.argmax()
+        (h,w)=corrmat.shape
+        #determine the indices of that peak
+        (max_i,max_j)=np.unravel_index(maxind,corrmat.shape)
+
+        #calculate the shift for that index in pixels
+        dy_pix=int((max_i-(h/2)))
+        dx_pix=int((max_j-(w/2)))
+
+        #calculate what the maximal correlation was
+        corrval=corrmat.max()
+
+        return corrmat, corrval, dx_pix, dy_pix
+
+    def _get_faster_pixel_dimension(self,current_dimension):
+        '''
+        Uses a list of pre-calculated dimensions to cut the image size down
+        to one that is faster for np.fft.fftn(). Dimensions are all integers of the form
+        k*2^n for small k.
+        :param current_dimension:
+        :return: new dimension
+        '''
+        better_dimensions = [80,   84,   88,   92,   96,  104,  110,  112,  120,  128,  130,
+        132,  136,  140,  152,  156,  160,  168,  176,  184,  192,  208,
+        220,  224,  240,  256,  260,  264,  272,  280,  304,  312,  320,
+        336,  352,  368,  384,  416,  440,  448,  480,  512,  520,  528,
+        544,  560,  608,  624,  640,  672,  704,  736,  768,  832,  880,
+        896,  960, 1024, 1040, 1056, 1088, 1120, 1216, 1248, 1280, 1344,
+        1408, 1472, 1536, 1664, 1760, 1792, 1920, 2048]
+
+        pos = bisect_right(better_dimensions, current_dimension)-1
+        print 'pos',pos
+        return better_dimensions[pos]
+
+    def get_central_region(self,cutout,dim):
+        '''
+
+        :param cutout: a 2d numpy array, could be non square
+        :param dim: an integer dimensional
+        :return: cutout_central, the central dim x dim region of cutout
+        '''
+        cut_height = cutout.shape[0]-dim
+        cut_width = cutout.shape[1]-dim
+        top_pix = np.floor(cut_height/2.0)
+        left_pix = np.floor(cut_width/2.0)
+        cutout_central = cutout[top_pix:top_pix+dim,left_pix:left_pix+dim]
+        return  cutout_central
+
+    def fix_cutout_size(self,cutout1,cutout2):
+        '''
+
+        :param cutout1,2: two 2d numpy array representing a windowed cutouts around a point of interest,
+        should be in the range of 100-2048 pixels in height/width
+        :return: cutout1_fix,cutout2_fix: the a 2d numpy arrays that are square, and have been cropped to be of a size
+        that will be relatively fast to calculate a 2d FFT of.
+        '''
+        min_dim = min(cutout1.shape[0],cutout1.shape[1],cutout2.shape[0],cutout2.shape[1])
+        new_dim = self._get_faster_pixel_dimension(min_dim)
+
+        cutout1_fix = self.get_central_region(cutout1,new_dim)
+        cutout2_fix = self.get_central_region(cutout2,new_dim)
+
+        return (cutout1_fix,cutout2_fix)
+
+    def align_by_correlation(self,xy1,xy2,CorrSettings = CorrSettings()):
+        """take two points in the image, and calculate the 2d cross correlation function of the image around those two points
+        plots the results in the appropriate axis, and returns the shift which aligns the two points given in microns
+        
+        keywords)
+        xy1) a (x,y) tuple specifying point 1, the point that should be fixed
+        xy2) a (x,y) tuple specifiying point 2, the point that should be moved
+        window) the size of the patch to cutout (+/- window around the points) for calculating the correlation (default = 100 pixels)
+        delta) the size of the maximal shift +/- delta from no shift to calculate
+        skip) the number of integer pixels to skip over when calculating the correlation
+        
+        returns) (maxC,dxy_um)
+        maxC)the maximal correlation measured
+        dxy_um) the (x,y) tuple which contains the shift in microns necessary to align point xy2 with point xy1
+        
+        """
+        start_time = time.time()
+
+        window = CorrSettings.window
+        delta = CorrSettings.delta
+        skip = CorrSettings.skip
+
+        pixsize=self.imgCollection.get_pixel_size()
+        #calculate the cutout patches and the correlation matrix
+        #(one_cut,two_cut,corrmat)=self.cross_correlate_two_to_one(xy1,xy2,window,delta,skip)
+        (x1,y1)=xy1
+        (x2,y2)=xy2
+        one_cut=self.cutout_window(x1,y1,window)
+        two_cut=self.cutout_window(x2,y2,window)
+
+
+        print("---cutout a . %s seconds  ---" % (time.time() - start_time))
+        print 'one_shape,two_shape ',one_cut.shape,two_cut.shape
+        one_cut,two_cut = self.fix_cutout_size(one_cut,two_cut)
+
+        one_cut = one_cut - np.mean(one_cut)
+        two_cut = two_cut - np.mean(two_cut)
+        print 'new dimensions ',one_cut.shape,two_cut.shape
+        print("---cutout ended. %s seconds  ---" % (time.time() - start_time))
+
+        corrmat, corrval, dx_pix, dy_pix = self._cross_correlation_shift(one_cut,two_cut)
+
+        #convert dy_pix and dx_pix into microns
+        dy_um=dy_pix*pixsize
+        dx_um=dx_pix*pixsize
+        #pack up the shifts into tuples
+        dxy_pix=(dx_pix,dy_pix)
+        dxy_um=(dx_um,dy_um)
+
+        print("---correlation ended. %s seconds  ---" % (time.time() - start_time))
+        print "(correlation,(dx,dy))=  ",
+        print (corrval,dxy_pix)
+
+        #paint the patch around the first point in its axis, with a box of size of the two_cut centered around where we found it
+        self.paintImageOne(one_cut,xy=xy1,dxy_pix=dxy_pix)
+        #paint the patch around the second point in its axis
+        self.paintImageTwo(two_cut,xy=xy2,xyp=(xy2[0]-dx_um,xy2[1]-dy_um))
+        #paint the correlation matrix in its axis
+        self.paintCorrImage(corrmat, dxy_pix)
+
+        print("---painting ended %s seconds ---" % (time.time() - start_time))
+        return (corrval,dxy_um)
+        
+    def explore_match(self,img1, kp1,img2,kp2, status = None, H = None):
+        h1, w1 = img1.shape[:2]
+        h2, w2 = img2.shape[:2]
+        vis = np.zeros((max(h1, h2), w1+w2), np.uint8)
+        vis[:h1, :w1] = img1
+        vis[:h2, w1:w1+w2] = img2
+        vis = cv2.cvtColor(vis, cv2.COLOR_GRAY2BGR)
+
+        if H is not None:
+            corners = np.float32([[0, 0], [w1, 0], [w1, h1], [0, h1]])
+            corners = np.int32( cv2.perspectiveTransform(corners.reshape(1, -1, 2), H).reshape(-1, 2) + (w1, 0) )
+            cv2.polylines(vis, [corners], True, (255, 255, 255))
+
+        if status is None:
+            status = np.ones(len(kp1), np.bool_)
+        p1 = np.int32([kpp.pt for kpp in kp1])
+        p2 = np.int32([kpp.pt for kpp in kp2]) + (w1, 0)
+
+        green = (0, 255, 0)
+        red = (0, 0, 255)
+        white = (255, 255, 255)
+        kp_color = (51, 103, 236)
+        for (x1, y1), (x2, y2), inlier in zip(p1, p2, status):
+            if inlier:
+                col = green
+                cv2.circle(vis, (x1, y1), 2, col, -1)
+                cv2.circle(vis, (x2, y2), 2, col, -1)
+            else:
+                col = red
+                r = 2
+                thickness = 3
+                cv2.line(vis, (x1-r, y1-r), (x1+r, y1+r), col, thickness)
+                cv2.line(vis, (x1-r, y1+r), (x1+r, y1-r), col, thickness)
+                cv2.line(vis, (x2-r, y2-r), (x2+r, y2+r), col, thickness)
+                cv2.line(vis, (x2-r, y2+r), (x2+r, y2-r), col, thickness)
+        vis0 = vis.copy()
+        for (x1, y1), (x2, y2), inlier in zip(p1, p2, status):
+            if inlier:
+                cv2.line(vis, (x1, y1), (x2, y2), green)
+            else:
+                cv2.line(vis, (x1, y1), (x2, y2), red)
+        return vis
+        
+            
+    def align_by_sift(self,xy1,xy2,window=70,SiftSettings=SiftSettings()):
+        """take two points in the image, and calculate SIFT features image around those two points
+        cutting out size window
+
+        keywords)
+        xy1) a (x,y) tuple specifying point 1, the point that should be fixed
+        xy2) a (x,y) tuple specifiying point 2, the point that should be moved
+        window) the size of the patch to cutout (+/- window around the points) for calculating the correlation (default = 70 um)
+
+
+        returns) (maxC,dxy_um)
+        maxC)the maximal correlation measured
+        dxy_um) the (x,y) tuple which contains the shift in microns necessary to align point xy2 with point xy1
+
+        """
+        print "starting align by sift"
+        pixsize=self.imgCollection.get_pixel_size()
+        #cutout the images around the two points
+        (x1,y1)=xy1
+        (x2,y2)=xy2
+        one_cut=self.cutout_window(x1,y1,window)
+        two_cut=self.cutout_window(x2,y2,window)
+
+
+        #one_cuta=np.minimum(one_cut*256.0/self.maxvalue,255.0).astype(np.uint8)
+        #two_cuta=np.minimum(two_cut*256.0/self.maxvalue,255.0).astype(np.uint8)
+        one_cuta = np.copy(one_cut)
+        two_cuta = np.copy(two_cut)
+        
+        one_cuta=cv2.equalizeHist(one_cuta)
+        two_cuta=cv2.equalizeHist(two_cuta)
+        
+        
+        sift = cv2.SIFT(nfeatures=SiftSettings.numFeatures,contrastThreshold=SiftSettings.contrastThreshold)
+        kp1, des1 = sift.detectAndCompute(one_cuta,None)
+        kp2, des2 = sift.detectAndCompute(two_cuta,None)
+        print "features1:%d"%len(kp1)
+        print "features2:%d"%len(kp2)
+        
+
+        
+        #img_one = cv2.drawKeypoints(one_cut,kp1)
+        #img_two = cv2.drawKeypoints(two_cut,kp2)
+        
+  
+        #image2=self.two_axis.imshow(img_two)
+        
+        # FLANN parameters
+        FLANN_INDEX_KDTREE = 0
+        index_params = dict(algorithm = FLANN_INDEX_KDTREE, trees = 5)
+        search_params = dict(checks=50)   # or pass empty dictionary
+
+        flann = cv2.FlannBasedMatcher(index_params,search_params)
+
+        matches = flann.knnMatch(des1,des2,k=2)
+
+        # Need to draw only good matches, so create a mask
+        matchesMask = np.zeros(len(matches))
+        
+        kp1matchIdx=[]
+        kp2matchIdx=[]
+        # ratio test as per Lowe's paper
+        for i,(m,n) in enumerate(matches):
+            if m.distance < 0.9*n.distance:
+                kp1matchIdx.append(m.queryIdx)
+                kp2matchIdx.append(m.trainIdx)
+               
+
+      
+        p1 = np.array([kp1[i].pt for i in kp1matchIdx])
+        p2 = np.array([kp2[i].pt for i in kp2matchIdx]) 
+       # p1c = [pt-np.array[window,window] for pt in p1]
+       # p2c = [pt-np.array[window,window] for pt in p2]
+        kp1m = [kp1[i] for i in kp1matchIdx]
+        kp2m = [kp2[i] for i in kp2matchIdx]
+        #print "kp1matchshape"
+        #print matchesMask
+        #print len(kp1match)
+        #print len(kp2match)
+        
+        #draw_params = dict(matchColor = (0,255,0),
+        #                   singlePointColor = (255,0,0),
+        #                   matchesMask = matchesMask,
+        #                   flags = 0)
+
+        #img3 = cv2.drawMatches(one_cut,kp1,two_cut,kp2,matches,None,**draw_params)
+        
+        
+        transModel=ransac.RigidModel()
+        bestModel,bestInlierIdx=ransac.ransac(p1,p2,transModel,2,300,20.0,3,debug=True,return_all=True)
+        
+        if bestModel is not None:
+            
+            the_center = np.array([[one_cut.shape[0]/2,one_cut.shape[1]/2]])
+            trans_center=transModel.transform_points(the_center,bestModel)
+            offset=the_center-trans_center
+            xc=x2+offset[0,0]*pixsize
+            yc=y2-offset[0,1]*pixsize
+          
+            #newcenter=Line2D([trans_center[0,0]+one_cut.shape[1]],[trans_center[0,1]],marker='+',markersize=7,markeredgewidth=1.5,markeredgecolor='r')
+            #oldcenter=Line2D([the_center[0,0]],[the_center[0,1]],marker='+',markersize=7,markeredgewidth=1.5,markeredgecolor='r')
+            
+            
+            dx_um=-bestModel.t[0]*pixsize
+            dy_um=-bestModel.t[1]*pixsize
+           
+                
+      
+            print "matches:%d"%len(kp1matchIdx)
+            print "inliers:%d"%len(bestInlierIdx)
+            print ('translation',bestModel.t)
+            print ('rotation',bestModel.R)
+            
+            mask = np.zeros(len(p1), np.bool_)
+            mask[bestInlierIdx]=1
+            
+                 
+            #img3 = self.explore_match(one_cuta,kp1m,two_cuta,kp2m,mask)
+            #self.corr_axis.cla()
+            #self.corr_axis.imshow(img3)
+            #self.corr_axis.add_line(newcenter)
+            #self.corr_axis.add_line(oldcenter)
+            #self.repaint()
+
+         
+            #self.paintImageOne(img_one,xy=xy1)
+            #paint the patch around the second point in its axis
+            #self.paintImageTwo(img_two,xy=xy2)
+            #paint the correlation matrix in its axis
+            #self.paintCorrImage(corrmat, dxy_pix,skip)
+            
+          
+          
+            print (dx_um,dy_um)
+
+            
+            self.paintImageOne(one_cut,xy=xy1)
+            self.paintImageTwo(two_cut,xy=xy2,xyp=(x2-dx_um,y2-dy_um))
+            
+            return ((dx_um,dy_um),len(bestInlierIdx))
+        else:
+            print "no model found"
+            self.paintImageOne(one_cut,xy=xy1)
+            self.paintImageTwo(two_cut,xy=xy2)
+            
+            return ((0.0,0.0),0)
+        
+    def paintPointsOneTwo(self,xy1,xy2,window=None):
+        (x1,y1)=xy1
+        (x2,y2)=xy2
+        print "getting p1 window at ",x1,y1
+        print "getting p2 window at ",x2,y2
+        fw,fh=self.imgCollection.get_image_size_um()
+        if window is None:
+            min_dim = min(fw,fh)
+            window = min_dim*.8/2
+
+        one_cut=self.cutout_window(x1,y1,window)
+        two_cut=self.cutout_window(x2,y2,window)
+        self.paintImageOne(one_cut,xy1)
+        #paint the patch around the second point in its axis
+        self.paintImageTwo(two_cut,xy2)
+        
+    def make_preview_stack(self,xpos,ypos,width,height,directory):
+        print "make a preview stack"
+   
+        hw_pix=int(round(width*.5/self.orig_um_per_pix))
+        hh_pix=int(round(height*.5/self.orig_um_per_pix))
+        queue = Queue.Queue()
+          
+        #spawn a pool of threads, and pass them queue instance 
+        for i in range(4):
+            t = ImageCutThread(queue)
+            t.setDaemon(True)
+            t.start()
+              
+        for i in range(len(self.mosaicArray.xpos)):
+            (cx_pix,cy_pix)=self.convert_pos_to_ind(xpos[i],ypos[i])
+            rect=[cx_pix-hw_pix,cy_pix-hh_pix,cx_pix+hw_pix,cy_pix+hh_pix]
+            queue.put((self.imagefile,rect,i))
         queue.join()