#===============================================================================
#
#  License: GPL
#
#  This program is free software; you can redistribute it and/or
#  modify it under the terms of the GNU General Public License 2
#  as published by the Free Software Foundation.
#
#  This program is distributed in the hope that it will be useful,
#  but WITHOUT ANY WARRANTY; without even the implied warranty of
#  MERCHANTABILITY or FITNESS FOR A PARTICULAR PURPOSE.  See the
#  GNU General Public License for more details.
#
#   You should have received a copy of the GNU General Public License
#  along with this program; if not, write to the Free Software
#  Foundation, Inc., 59 Temple Place - Suite 330, Boston, MA  02111-1307, USA.
#
#===============================================================================
from matplotlib.backends.backend_wxagg import FigureCanvasWxAgg as FigureCanvas
from NavigationToolBarImproved import NavigationToolbar2Wx_improved as NavBarImproved
from matplotlib.figure import Figure
import OleFileIO_PL,os
from PIL import Image
import wx.lib.intctrl
import numpy as np
#from Settings import MosaicSettings, CameraSettings,SiftSettings,ChangeCameraSettings, ImageSettings, ChangeImageMetadata, SmartSEMSettings, ChangeSEMSettings, ChannelSettings, ChangeChannelSettings, ChangeSiftSettings
from Settings import *
from PositionList import posList
from MyLasso import MyLasso
from MosaicImage import MosaicImage
from Transform import Transform,ChangeTransform
from xml.dom.minidom import parseString
import wx
import xml.etree.ElementTree as ET
import numpy
from imageSourceMM import imageSource
import LiveMode
from pyqtgraph.Qt import QtCore, QtGui
import sys, traceback
from tifffile import imsave
import time
from MMPropertyBrowser import MMPropertyBrowser
import threading
from FocusCorrectionPlaneWindow import FocusCorrectionPlaneWindow
import pickle
import faulthandler
import datetime
from threading import Thread
import multiprocessing as mp
STOP_TOKEN = 'STOP!!!'

def file_save_process(queue,stop_token):
    while True:
        token=queue.get()
        if token == stop_token:
            return
        else:
            (slice_index,frame_index, z_index, prot_name,path,data,ch,x,y,z)=token
            tif_filepath=os.path.join(path,prot_name+"_S%04d_F%04d_Z%02d.tif"%(slice_index,frame_index,z_index))
            metadata_filepath=os.path.join(path,prot_name+"_S%04d_F%04d_Z%02d_metadata.txt"%(slice_index,frame_index,z_index))
            imsave(tif_filepath,data)

    #write_slice_metadata(metadata_filepath,ch,x,y,z)

def write_slice_metadata(filename,ch,xpos,ypos,zpos):
    f = open(filename, 'w')
    channelname = self.channel_settings.prot_names[ch]
    (height,width)=self.imgSrc.get_sensor_size()
    ScaleFactorX=self.imgSrc.get_pixel_size()
    ScaleFactorY=self.imgSrc.get_pixel_size()
    exp_time=self.channel_settings.exposure_times[ch]

    f.write("Channel\tWidth\tHeight\tMosaicX\tMosaicY\tScaleX\tScaleY\tExposureTime\n")
    f.write("%s\t%d\t%d\t%d\t%d\t%f\t%f\t%f\n" % \
    (channelname, width, height, 1, 1, ScaleFactorX, ScaleFactorY, exp_time))
    f.write("XPositions\tYPositions\tFocusPositions\n")
    f.write("%s\t%s\t%s\n" %(xpos, ypos, zpos))

class MosaicToolbar(NavBarImproved):
    """A custom toolbar which adds buttons and to interact with a MosaicPanel

    current installed buttons which, along with zoom/pan
    are in "at most one of group can be selected mode":
    selectnear: a cursor point
    select: a lasso like icon
    add: a cursor with a plus sign
    selectone: a cursor with a number 1
    selecttwo: a cursor with a number 2

    installed Simple tool buttons:
    deleteTool) calls self.canvas.OnDeleteSelected ID=ON_DELETE_SELECTED
    corrTool: a button that calls self.canvas.OnCorrTool ID=ON_CORR
    stepTool: a button that calls self.canvas.OnStepTool ID=ON_STEP
    ffTool: a button that calls OnFastForwardTool ID=ON_FF


    installed Toggle tool buttons:
    gridTool: a toggled button that calls self.canvas.OnGridTool with the ID=ON_GRID
    rotateTool: a toggled button that calls self.canvas.OnRotateTool with the ID=ON_ROTATE
    THESE SHOULD PROBABLY BE CHANGED TO BE MORE MODULAR IN ITS EFFECT AND NOT ASSUME SOMETHING
    ABOUT THE STRUCTURE OF self.canvas

    a set of controls for setting the parameters of a mosaic (see class MosaicSettings)
    the function getMosaicSettings will return an instance of MosaicSettings with the current settings from the controls
    the function self.canvas.posList.set_mosaic_settings(self.getMosaicSettings) will be called when the mosaic settings are changed
    the function self.canvas.posList.set_mosaic_visible(visible) will be called when the show? checkmark is click/unclick
    THIS SHOULD BE CHANGED TO BE MORE MODULAR IN ITS EFFECT

    note this will also call self.canvas.OnHomeTool when the home button is pressed
    """
    ON_FIND = wx.NewId()
    ON_SELECT  = wx.NewId()
    ON_NEWPOINT = wx.NewId()
    ON_DELETE_SELECTED = wx.NewId()
    #ON_CORR_LEFT = wx.NewId()
    ON_STEP = wx.NewId()
    ON_FF = wx.NewId()
    ON_CORR = wx.NewId()
    ON_FINETUNE = wx.NewId()
    ON_GRID = wx.NewId()
    ON_ROTATE = wx.NewId()
    ON_REDRAW = wx.NewId()
    ON_LIVE_MODE = wx.NewId()
    MAGCHOICE = wx.NewId()
    SHOWMAG = wx.NewId()
    ON_ACQGRID = wx.NewId()
    ON_RUN = wx.NewId()
    ON_SNAP = wx.NewId()
    ON_CROP = wx.NewId()

    def __init__(self, plotCanvas):
        """initializes this object

        keywords)
        plotCanvas: an instance of MosaicPanel which has the correct features (see class doc)

        """

        #recursively call the init function of what we are extending
        NavBarImproved.__init__(self, plotCanvas)
        wx.Log.SetLogLevel(0)
        #import the icons
        selectBmp=wx.Image('icons/lasso-icon.png', wx.BITMAP_TYPE_PNG).ConvertToBitmap()
        addpointBmp=wx.Image('icons/add-icon.bmp', wx.BITMAP_TYPE_BMP).ConvertToBitmap()
        trashBmp =  wx.Image('icons/delete-icon.png', wx.BITMAP_TYPE_PNG).ConvertToBitmap()
        selectnearBmp =  wx.Image('icons/cursor2-icon.png', wx.BITMAP_TYPE_PNG).ConvertToBitmap()
        # wx.Image('icons/cursor-icon.bmp', wx.BITMAP_TYPE_BMP).ConvertToBitmap()
        oneBmp =wx.Image('icons/one-icon.bmp', wx.BITMAP_TYPE_BMP).ConvertToBitmap()
        twoBmp =wx.Image('icons/two-icon.bmp', wx.BITMAP_TYPE_BMP).ConvertToBitmap()
        stepBmp = wx.Image('icons/step-icon.png', wx.BITMAP_TYPE_PNG).ConvertToBitmap()
        leftcorrBmp = wx.ArtProvider.GetBitmap(wx.ART_GO_BACK,wx.ART_TOOLBAR)
        corrBmp = wx.Image('icons/target-icon.png', wx.BITMAP_TYPE_PNG).ConvertToBitmap()
        ffBmp =  wx.Image('icons/ff-icon.png', wx.BITMAP_TYPE_PNG).ConvertToBitmap()
        smalltargetBmp = wx.Image('icons/small-target-icon.png', wx.BITMAP_TYPE_PNG).ConvertToBitmap()
        rotateBmp = wx.Image('icons/rotate-icon.png', wx.BITMAP_TYPE_PNG).ConvertToBitmap()
        gridBmp = wx.Image('icons/grid-icon.png', wx.BITMAP_TYPE_PNG).ConvertToBitmap()
        cameraBmp = wx.Image('icons/camera-icon.png',wx.BITMAP_TYPE_PNG).ConvertToBitmap()
        mosaicBmp = wx.Image('icons/mosaic-icon.png',wx.BITMAP_TYPE_PNG).ConvertToBitmap()
        #mosaicBmp = wx.Image('icons/new/mosaic_camera.png',wx.BITMAP_TYPE_PNG).ConvertToBitmap()
        carBmp = wx.Image('icons/car-icon.png',wx.BITMAP_TYPE_PNG).ConvertToBitmap()
        cropBmp = wx.Image('icons/new/crop.png',wx.BITMAP_TYPE_PNG).ConvertToBitmap()
        snapBmp = wx.Image('icons/new/snap.png',wx.BITMAP_TYPE_PNG).ConvertToBitmap()
        cameraBmp = wx.Image('icons/new/camera.png',wx.BITMAP_TYPE_PNG).ConvertToBitmap()
        liveBmp = wx.Image('icons/new/livemode.png',wx.BITMAP_TYPE_PNG).ConvertToBitmap()
        batmanBmp = wx.Image('icons/new/batman.png',wx.BITMAP_TYPE_PNG).ConvertToBitmap()

        self.DeleteTool(self.wx_ids['Subplots'])
        #self.DeleteTool(self.wx_ids['Pan'])
        #add the mutually exclusive/toggleable tools to the toolbar, see superclass for details on how function works
        self.moveHereTool = self.add_user_tool('movehere',6,carBmp,True,'move scope here')
        self.snapHereTool = self.add_user_tool('snaphere',7,cameraBmp,True,'move scope and snap image here')
        self.snapPictureTool = self.add_user_tool('snappic',8,mosaicBmp,True,'take 3x3 mosaic on click')
        self.selectNear = self.add_user_tool('selectnear',9,selectnearBmp,True,'Add Nearest Point to selection')
        #self.selectTool=self.add_user_tool('select', 10, selectBmp, True, 'Select Points')
        self.addTool = self.add_user_tool('add', 10, addpointBmp, True, 'Add a Point')
        self.oneTool = self.add_user_tool('selectone', 11, oneBmp, True, 'Choose pointLine2D 1')
        self.twoTool = self.add_user_tool('selecttwo', 12, twoBmp, True, 'Choose pointLine2D 2')


        self.AddSeparator()
        self.AddSeparator()

        #add the simple button click tools
        #self.leftcorrTool=self.AddSimpleTool(self.ON_CORR_LEFT,leftcorrBmp,'do something with correlation','correlation baby!')
        self.liveModeTool = self.AddSimpleTool(self.ON_LIVE_MODE,liveBmp,'Enter Live Mode','liveMode')
        self.deleteTool=self.AddSimpleTool(self.ON_DELETE_SELECTED,trashBmp,'Delete selected points','delete points')
        self.corrTool=self.AddSimpleTool(self.ON_CORR,corrBmp,'Ajdust pointLine2D 2 with correlation','corrTool')
        self.stepTool=self.AddSimpleTool(self.ON_STEP,stepBmp,'Take one step using points 1+2','stepTool')
        self.ffTool=self.AddSimpleTool(self.ON_FF,ffBmp,'Auto-take steps till C<.3 or off image','fastforwardTool')

        self.snapNowTool = self.AddSimpleTool(self.ON_SNAP,snapBmp,'Take a snap now','snapHereTool')
        self.onCropTool = self.AddSimpleTool(self.ON_CROP,cropBmp,'Crop field of view','cropTool')

        #self.refTool=self.AddSimpleTool(self.ON_,refBmp,'Refine the current set of positions, starting around point 1 and propogating out','refineTool')

        #add the toggleable tools
        self.gridTool=self.AddCheckTool(self.ON_GRID,gridBmp,wx.NullBitmap,'toggle rotate boxes')
        #self.finetuneTool=self.AddSimpleTool(self.ON_FINETUNE,smalltargetBmp,'auto fine tune positions','finetuneTool')
        #self.redrawTool=self.AddSimpleTool(self.ON_REDRAW,smalltargetBmp,'redraw canvas','redrawTool')
        self.rotateTool=self.AddCheckTool(self.ON_ROTATE,rotateBmp,wx.NullBitmap,'toggle rotate boxes')
        #self.AddSimpleTool(self.ON_ROTATE,rotateBmp,'toggle rotate mosaic boxes according to rotation','rotateTool')
        self.runAcqTool=self.AddSimpleTool(self.ON_RUN,batmanBmp,'Acquire AT Data','run_tool')

        #setup the controls for the mosaic
        self.showmagCheck = wx.CheckBox(self)
        self.showmagCheck.SetValue(False)
        self.magChoiceCtrl = wx.lib.agw.floatspin.FloatSpin(self,size=(65, -1 ),
                                       value=self.canvas.posList.mosaic_settings.mag,
                                       min_val=0,
                                       increment=.1,
                                       digits=2,
                                       name='magnification')
		#wx.lib.intctrl.IntCtrl( self, value=63,size=( 30, -1 ) )
        self.mosaicXCtrl = wx.lib.intctrl.IntCtrl( self, value=1,size=( 20, -1 ) )
        self.mosaicYCtrl = wx.lib.intctrl.IntCtrl( self, value=1,size=( 20, -1 ) )
        self.overlapCtrl = wx.lib.intctrl.IntCtrl( self, value=10,size=( 25, -1 ))

        #setup the controls for the min/max slider
        minstart=0
        maxstart=500
        #self.sliderMinCtrl = wx.lib.intctrl.IntCtrl( self, value=minstart,size=( 30, -1 ))
        self.slider = wx.Slider(self,value=250,minValue=minstart,maxValue=maxstart,size=( 180, -1),style = wx.SL_SELRANGE)
        self.sliderMaxCtrl = wx.lib.intctrl.IntCtrl( self, value=maxstart,size=( 60, -1 ))

        #add the control for the mosaic
        self.AddControl(wx.StaticText(self,label="Show Mosaic"))
        self.AddControl(self.showmagCheck)
        self.AddControl(wx.StaticText(self,label="Mag"))
        self.AddControl( self.magChoiceCtrl)
        self.AddControl(wx.StaticText(self,label="MosaicX"))
        self.AddControl(self.mosaicXCtrl)
        self.AddControl(wx.StaticText(self,label="MosaicY"))
        self.AddControl(self.mosaicYCtrl)
        self.AddControl(wx.StaticText(self,label="%Overlap"))
        self.AddControl(self.overlapCtrl)
        self.AddSeparator()
        #self.AddControl(self.sliderMinCtrl)
        self.AddControl(self.slider)
        self.AddControl(self.sliderMaxCtrl)

        #bind event handles for the various tools

        #this one i think is inherited... the zoom_tool function
        self.Bind(wx.EVT_TOOL, self.on_toggle_pan_zoom, self.zoom_tool)
        # self.Bind(wx.wx.EVT_TOOL,self.canvas.OnHomeTool,self.home_tool)
        self.Bind(wx.EVT_CHECKBOX,self.toggleMosaicVisible,self.showmagCheck)
        self.Bind( wx.lib.agw.floatspin.EVT_FLOATSPIN,self.updateMosaicSettings, self.magChoiceCtrl)
        self.Bind(wx.lib.intctrl.EVT_INT,self.updateMosaicSettings, self.mosaicXCtrl)
        self.Bind(wx.lib.intctrl.EVT_INT,self.updateMosaicSettings, self.mosaicYCtrl)
        self.Bind(wx.lib.intctrl.EVT_INT,self.updateMosaicSettings, self.overlapCtrl)

        #event binding for slider
        self.Bind(wx.EVT_SCROLL_THUMBRELEASE,self.canvas.OnSliderChange,self.slider)
        #self.Bind(wx.lib.intctrl.EVT_INT,self.updateSliderRange, self.sliderMinCtrl)
        self.Bind(wx.lib.intctrl.EVT_INT,self.updateSliderRange, self.sliderMaxCtrl)

        wx.EVT_TOOL(self, self.ON_LIVE_MODE, self.canvas.OnLiveMode)
        wx.EVT_TOOL(self, self.ON_DELETE_SELECTED, self.canvas.OnDeletePoints)
        wx.EVT_TOOL(self, self.ON_CORR, self.canvas.OnCorrTool)
        wx.EVT_TOOL(self, self.ON_STEP, self.canvas.OnStepTool)
        wx.EVT_TOOL(self, self.ON_RUN, self.canvas.OnRunAcq)
        wx.EVT_TOOL(self, self.ON_FF, self.canvas.OnFastForwardTool)
        wx.EVT_TOOL(self, self.ON_GRID, self.canvas.OnGridTool)
        #wx.EVT_TOOL(self, self.ON_FINETUNE, self.canvas.OnFineTuneTool)
        #wx.EVT_TOOL(self, self.ON_REDRAW, self.canvas.OnRedraw)
        wx.EVT_TOOL(self, self.ON_ROTATE, self.canvas.OnRotateTool)

        wx.EVT_TOOL(self, self.ON_SNAP, self.canvas.OnSnapTool)
        wx.EVT_TOOL(self, self.ON_CROP, self.canvas.OnCropTool)


        self.Realize()

    def updateMosaicSettings(self,evt=""):
        """"update the mosaic_settings variables of the canvas and the posList of the canvas and redraw
        set_mosaic_settings should take care of what is necessary to replot the mosaic"""
        self.canvas.posList.set_mosaic_settings(self.getMosaicParameters())
        self.canvas.mosaic_settings=self.getMosaicParameters()
        self.canvas.draw()

    def updateSliderRange(self,evt=""):
        #self.setSliderMin(self.sliderMinCtrl.GetValue())
        self.setSliderMax(self.sliderMaxCtrl.GetValue())

    def toggleMosaicVisible(self,evt=""):
        """call the set_mosaic_visible function of self.canvas.posList to initiate what is necessary to hide the mosaic box"""
        self.canvas.posList.set_mosaic_visible(self.showmagCheck.IsChecked())
        self.canvas.draw()

    def getMosaicParameters(self):
        """extract out an instance of MosaicSettings from the current controls with the proper values"""
        return MosaicSettings(mag=self.magChoiceCtrl.GetValue(),
                              show_box=self.showmagCheck.IsChecked(),
                              mx=self.mosaicXCtrl.GetValue(),
                              my=self.mosaicYCtrl.GetValue(),
                              overlap=self.overlapCtrl.GetValue())

    #unused
    def CrossCursor(self, event):
        self.canvas.SetCursor(wx.StockCursor(wx.CURSOR_ARROW))
    #overrides the default
    def home(self,event):
        """calls self.canvas.OnHomeTool(), should be triggered by the hometool press.. overrides default behavior"""
        self.canvas.OnHomeTool()
    def setSliderMin(self,min=0):
        self.slider.SetMin(min)
    def setSliderMax(self,max=500):
        self.slider.SetMax(max)




class MosaicPanel(FigureCanvas):
    """A panel that extends the matplotlib class FigureCanvas for plotting all the plots, and handling all the GUI interface events
    """
    def __init__(self, parent, config, **kwargs):
        """keyword the same as standard init function for a FigureCanvas"""
        self.figure = Figure(figsize=(5, 9))
        FigureCanvas.__init__(self, parent, -1, self.figure, **kwargs)
        self.canvas = self.figure.canvas

        #format the appearance
        self.figure.set_facecolor((1,1,1))
        self.figure.set_edgecolor((1,1,1))
        self.canvas.SetBackgroundColour('white')

        #add subplots for various things
        self.subplot = self.figure.add_axes([.05,.5,.92,.5])
        self.posone_plot = self.figure.add_axes([.1,.05,.2,.4])
        self.postwo_plot = self.figure.add_axes([.37,.05,.2,.4])
        self.corrplot = self.figure.add_axes([.65,.05,.25,.4])

        #initialize the camera settings and mosaic settings
        self.cfg=config

        self.camera_settings=CameraSettings()
        self.camera_settings.load_settings(config)
        mosaic_settings=MosaicSettings()
        mosaic_settings.load_settings(config)
        self.MM_config_file= str(self.cfg.Read('MM_config_file',""))
        print self.MM_config_file

        #setup the image source
        self.imgSrc=None
        while self.imgSrc is None:
            try:
                self.imgSrc=imageSource(self.MM_config_file)
            except:
                traceback.print_exc(file=sys.stdout)
                dlg = wx.MessageBox("Error Loading Micromanager\n check scope and re-select config file","MM Error")
                self.EditMMConfig()

        channels=self.imgSrc.get_channels()
        self.channel_settings=ChannelSettings(self.imgSrc.get_channels())
        self.channel_settings.load_settings(config)
        self.imgSrc.set_channel(self.channel_settings.map_chan)
        map_chan=self.channel_settings.map_chan
        if map_chan not in channels: #if the saved settings don't match, call up dialog
            self.EditChannels()
            map_chan=self.channel_settings.map_chan
        self.imgSrc.set_channel(map_chan)
        self.imgSrc.set_exposure(self.channel_settings.exposure_times[map_chan])

        #load the SIFT settings

        self.SiftSettings = SiftSettings()
        self.SiftSettings.load_settings(config)

        self.CorrSettings = CorrSettings()
        self.CorrSettings.load_settings(config)

        # load Zstack settings
        self.zstack_settings = ZstackSettings()
        self.zstack_settings.load_settings(config)

        #setup a blank position list
        self.posList=posList(self.subplot,mosaic_settings,self.camera_settings)
        #start with no MosaicImage
        self.mosaicImage=None
        #start with relative_motion on, so that keypress calls shift_selected_curved() of posList
        self.relative_motion = True

        self.focusCorrectionList = posList(self.subplot)

        #read saved position list from configuration file
        pos_list_string = self.cfg.Read('focal_pos_list_pickle',"")
        #if the saved list is not default blank.. add it to current list
        print "pos_list",pos_list_string
        if len(pos_list_string)>0:
            print "loading saved position list"
            pl = pickle.loads(pos_list_string)
            self.focusCorrectionList.add_from_posList(pl)
        x,y,z = self.focusCorrectionList.getXYZ()
        if len(x)>2:
            XYZ = np.column_stack((x,y,z))
            self.imgSrc.define_focal_plane(np.transpose(XYZ))


        #start with no toolbar and no lasso tool
        self.navtoolbar = None
        self.lasso = None
        self.lassoLock=False

        self.canvas.mpl_connect('button_press_event', self.on_press)
        self.canvas.mpl_connect('button_release_event', self.on_release)
        self.canvas.mpl_connect('key_press_event', self.on_key)

    def handle_close(self,evt=None):
        print "handling close"
        #if not self.mosaicImage == None:
        #    self.mosaicImage.cursor_prr.cancel()
        self.imgSrc.mmc.unloadAllDevices()

    def OnLoad(self,rootPath):
        self.rootPath=rootPath
        print "transpose toggle state",self.imgSrc.transpose_xy
        self.mosaicImage=MosaicImage(self.subplot,self.posone_plot,self.postwo_plot,self.corrplot,self.imgSrc,rootPath,figure=self.figure)
        self.OnCropTool()
        self.draw()

    def write_slice_metadata(self,filename,ch,xpos,ypos,zpos):
        f = open(filename, 'w')
        channelname=self.channel_settings.prot_names[ch]
        (height,width)=self.imgSrc.get_sensor_size()
        ScaleFactorX=self.imgSrc.get_pixel_size()
        ScaleFactorY=self.imgSrc.get_pixel_size()
        exp_time=self.channel_settings.exposure_times[ch]

        f.write("Channel\tWidth\tHeight\tMosaicX\tMosaicY\tScaleX\tScaleY\tExposureTime\n")
        f.write("%s\t%d\t%d\t%d\t%d\t%f\t%f\t%f\n" % \
        (channelname, width, height, 1, 1, ScaleFactorX, ScaleFactorY, exp_time))
        f.write("XPositions\tYPositions\tFocusPositions\n")
        f.write("%s\t%s\t%s\n" %(xpos, ypos, zpos))

    def write_session_metadata(self,outdir):
        filename=os.path.join(outdir,'session_metadata.txt')
        f = open(filename, 'w')

        (height,width)=self.imgSrc.get_sensor_size()
        Nch=0
        for k,ch in enumerate(self.channel_settings.channels):
            if self.channel_settings.usechannels[ch]:
                Nch+=1

        f.write("Width\tHeight\t#chan\tMosaicX\tMosaicY\tScaleX\tScaleY\n")
        f.write("%d\t%d\t%d\t%d\t%d\t%f\t%f\n" % (width,height, Nch,self.posList.mosaic_settings.mx, self.posList.mosaic_settings.mx, self.imgSrc.get_pixel_size(), self.imgSrc.get_pixel_size()))
        f.write("Channel\tExposure Times (msec)\tRLPosition\n")
        for k,ch in enumerate(self.channel_settings.channels):
            if self.channel_settings.usechannels[ch]:
                f.write(self.channel_settings.prot_names[ch] + "\t" + "%f\t%s\n" % (self.channel_settings.exposure_times[ch],ch))

    def MultiDAcq(self,outdir,x,y,slice_index,frame_index=0):

        #print datetime.datetime.now().time()," starting multiDAcq, autofocus on"
        self.imgSrc.set_hardware_autofocus_state(True)
        #print datetime.datetime.now().time()," starting stage move"
        self.imgSrc.move_stage(x,y)
        attempts=0
        #print datetime.datetime.now().time()," starting autofocus"
        if self.imgSrc.has_hardware_autofocus():
            #wait till autofocus settles
            while not self.imgSrc.is_hardware_autofocus_done():
                #time.sleep(.05)
                attempts+=1
                if attempts>100:
                    print "not auto-focusing correctly.. giving up after 10 seconds"
                    break


            self.imgSrc.set_hardware_autofocus_state(False) #turn off autofocus

        else:
            score=self.imgSrc.image_based_autofocus(chan=self.channel_settings.map_chan)
            print score

        #print datetime.datetime.now().time()," starting multichannel acq"
        currZ=self.imgSrc.get_z()

        #print 'flag is,',self.zstack_settings.zstack_flag

        if self.zstack_settings.zstack_flag:
            furthest_distance = self.zstack_settings.zstack_delta * (self.zstack_settings.zstack_number-1)/2
            zplanes_to_visit = [(currZ-furthest_distance) + i*self.zstack_settings.zstack_delta for i in range(self.zstack_settings.zstack_number)]
        else:
            zplanes_to_visit = [currZ]
            print 'no zstack!'
        #print 'zplanes_to_visit : ',zplanes_to_visit

        for z_index,zplane in enumerate(zplanes_to_visit):
            for k,ch in enumerate(self.channel_settings.channels):
                #print datetime.datetime.now().time()," start channel",ch, " zplane", zplane
                prot_name=self.channel_settings.prot_names[ch]
                path=os.path.join(outdir,prot_name)
                if self.channel_settings.usechannels[ch]:
                    ti = time.clock()*1000
                    print time.clock(),'start'
                    z = zplane + self.channel_settings.zoffsets[ch]
                    self.imgSrc.set_z(z)
                    self.imgSrc.set_exposure(self.channel_settings.exposure_times[ch])
                    self.imgSrc.set_channel(ch)
                    t2 = time.clock()*1000
                    print time.clock(),t2-ti, 'ms to get to snap image from start'
                    data=self.imgSrc.snap_image()
                    t3 = time.clock()*1000
                    print time.clock(),t3-t2, 'ms to snap image'
                    self.dataQueue.put((slice_index,frame_index, z_index, prot_name,path,data,ch,x,y,z))


    def OnRunAcq(self,event="none"):
        print "running"
        #self.channel_settings
        #self.pos_list
        #self.imgSrc

        #get an output directory
        dlg=wx.DirDialog(self,message="Pick output directory",defaultPath= os.path.split(self.rootPath)[0])
        button_pressed = dlg.ShowModal()
        if button_pressed == wx.ID_CANCEL:
            wx.MessageBox("You didn't enter a save directory... \n Aborting aquisition")
            return None

        outdir=dlg.GetPath()
        dlg.Destroy()
        print outdir, 'is outdir'

        #setup output directories
        for k,ch in enumerate(self.channel_settings.channels):
            if self.channel_settings.usechannels[ch]:
                thedir=os.path.join(outdir,self.channel_settings.prot_names[ch])
                if not os.path.isdir(thedir):
                    os.makedirs(thedir)

        self.write_session_metadata(outdir)

        #step the stage back to the first position, position by position
        #so as to not lose the immersion oil
        (x,y)=self.imgSrc.get_xy()
        currpos=self.posList.get_position_nearest(x,y)
        while currpos is not None:
            #turn on autofocus
            self.imgSrc.set_hardware_autofocus_state(True)
            self.imgSrc.move_stage(currpos.x,currpos.y)
            currpos=self.posList.get_prev_pos(currpos)


        self.dataQueue = mp.Queue()
        self.saveProcess =  mp.Process(target=file_save_process,args=(self.dataQueue,STOP_TOKEN))
        self.saveProcess.start()

        #loop over positions
        for i,pos in enumerate(self.posList.slicePositions):
            #turn on autofocus
            if pos.frameList is None:
                self.MultiDAcq(outdir,pos.x,pos.y,i)
            else:
                for j,fpos in enumerate(pos.frameList.slicePositions):
                    self.MultiDAcq(outdir,fpos.x,fpos.y,i,j)

        self.dataQueue.put(STOP_TOKEN)
        self.saveProcess.join()
        print "save process ended"



    def EditChannels(self,event = "none"):
        dlg = ChangeChannelSettings(None, -1, title = "Channel Settings", settings = self.channel_settings,style=wx.OK)
        ret=dlg.ShowModal()
        if ret == wx.ID_OK:
            self.channel_settings=dlg.GetSettings()
            self.channel_settings.save_settings(self.cfg)
            map_chan=self.channel_settings.map_chan
            self.imgSrc.set_channel(map_chan)
            self.imgSrc.set_exposure(self.channel_settings.exposure_times[map_chan])
            print "should be changed"

        dlg.Destroy()

    def OnLiveMode(self,evt="none"):
        expTimes=LiveMode.launchLive(self.imgSrc,exposure_times=self.channel_settings.exposure_times)
        self.channel_settings.exposure_times=expTimes
        self.channel_settings.save_settings(self.cfg)
        #reset the current channel to the mapping channel, and it's exposure
        map_chan=self.channel_settings.map_chan
        self.imgSrc.set_channel(map_chan)
        self.imgSrc.set_exposure(self.channel_settings.exposure_times[map_chan])

    def EditSIFTSettings(self, event = "none"):
        dlg = ChangeSiftSettings(None, -1, title= "Edit SIFT Settings", settings = self.SiftSettings, style = wx.OK)
        ret=dlg.ShowModal()
        if ret == wx.ID_OK:
            self.SiftSettings = dlg.GetSettings()
            self.SiftSettings.save_settings(self.cfg)
        dlg.Destroy()


    def EditCorrSettings(self, event = "none"):
        dlg = ChangeCorrSettings(None, -1, title= "Edit Corr Settings", settings = self.CorrSettings, style = wx.OK)
        ret=dlg.ShowModal()
        if ret == wx.ID_OK:
            self.CorrSettings = dlg.GetSettings()
            self.CorrSettings.save_settings(self.cfg)
        dlg.Destroy()

    def EditMMConfig(self, event = "none"):

        fullpath=self.MM_config_file
        if fullpath is None:
            fullpath = ""

        (dir,file)=os.path.split(fullpath)
        dlg = wx.FileDialog(self,"select configuration file",dir,file,"*.cfg")

        dlg.ShowModal()
        self.MM_config_file = str(dlg.GetPath())
        self.cfg.Write('MM_config_file',self.MM_config_file)

        dlg.Destroy()

    def EditZstackSettings(self,event = "none"):
        dlg = ChangeZstackSettings(None, -1, title= "Edit Ztack Settings", settings = self.zstack_settings, style = wx.OK)
        ret=dlg.ShowModal()
        if ret == wx.ID_OK:
            self.zstack_settings = dlg.GetSettings()
            self.zstack_settings.save_settings(self.cfg)
        dlg.Destroy()


    def EditFocusCorrectionPlane(self, event = None):
        global win
        win = FocusCorrectionPlaneWindow(self.focusCorrectionList,self.imgSrc)
        win.show()

    def LaunchMMBrowser(self, event = None):
        global win
        win = MMPropertyBrowser(self.imgSrc.mmc)
        win.show()

    def repaint_image(self,evt):
        """event handler used when the slider bar changes and you want to repaint the MosaicImage with a different color scale"""
        if not self.mosaicImage==None:
            self.mosaicImage.repaint()
            self.draw()

    def lasso_callback(self, verts):
        """callback function for handling the lasso event, called from on_release"""
        #select the points inside the vertices listed
        self.posList.select_points_inside(verts)
        #redraw the plot
        self.canvas.draw_idle()
        #release the widgetlock and remove the lasso
        self.canvas.widgetlock.release(self.lasso)
        self.lassoLock=False
        del self.lasso

    def on_key(self,evt):
        if (evt.inaxes == self.mosaicImage.axis):
            if (evt.key == 'a'):
                self.posList.select_all()
                self.draw()
            if (evt.key == 'd'):
                self.posList.delete_selected()

    def on_press(self, evt):
        """canvas mousedown handler
        """
        #on a left click
        if evt.button == 1:
            #if something hasn't locked the widget
            if self.canvas.widgetlock.locked():
                return
            #if the click is inside the axis
            if evt.inaxes is None:
                return
            #if we have a toolbar
            if (self.navtoolbar):
                #figure out which of the mutually exclusive toolbar buttons are active
                mode = self.navtoolbar.get_mode()
                #call the appropriate function
                if (evt.inaxes == self.mosaicImage.one_axis):
                    self.posList.pos1.setPosition(evt.xdata,evt.ydata)
                    self.mosaicImage.paintPointsOneTwo(self.posList.pos1.getPosition(),self.posList.pos2.getPosition())
                elif (evt.inaxes == self.mosaicImage.two_axis):
                    self.posList.pos2.setPosition(evt.xdata,evt.ydata)
                    self.mosaicImage.paintPointsOneTwo(self.posList.pos1.getPosition(),self.posList.pos2.getPosition())
                else:
                    if (mode == 'movehere'):
                        self.imgSrc.set_xy(evt.xdata,evt.ydata,self.imgSrc.use_focus_plane)
                    if (mode == 'selectone'):
                        self.posList.set_pos1_near(evt.xdata,evt.ydata)
                        if not (self.posList.pos2 == None):
                            self.mosaicImage.paintPointsOneTwo(self.posList.pos1.getPosition(),self.posList.pos2.getPosition())
                    if (mode == 'selecttwo'):
                        self.posList.set_pos2_near(evt.xdata,evt.ydata)
                        if not (self.posList.pos1 == None):
                            self.mosaicImage.paintPointsOneTwo(self.posList.pos1.getPosition(),self.posList.pos2.getPosition())
                    if (mode == 'selectnear'):
                        pos=self.posList.get_position_nearest(evt.xdata,evt.ydata)
                        if not evt.key=='shift':
                            self.posList.set_select_all(False)
                        pos.set_selected(True)
                    elif (mode == 'add'):
                        print ('add point at',evt.xdata,evt.ydata)
                        self.posList.add_position(evt.xdata,evt.ydata)
                        self.mosaicImage.imgCollection.add_covered_point(evt.xdata,evt.ydata)

                    elif (mode  == 'select' ):
                        self.lasso = MyLasso(evt.inaxes, (evt.xdata, evt.ydata), self.lasso_callback,linecolor='white')
                        self.lassoLock=True
                        self.canvas.widgetlock(self.lasso)
                    elif (mode == 'snappic' ):
                        (fw,fh)=self.mosaicImage.imgCollection.get_image_size_um()
                        for i in range(-1,2):
                            for j in range(-1,2):
                                self.mosaicImage.imgCollection.add_image_at(evt.xdata+(j*fw),evt.ydata+(i*fh))
                    elif (mode == 'snaphere'):
                        self.mosaicImage.imgCollection.add_image_at(evt.xdata,evt.ydata)

                self.draw()

    def on_release(self, evt):
        """canvas mouseup handler
        """
        # Note: lasso_callback is not called on click without drag so we release
        #   the lock here to handle this case as well.
        if evt.button == 1:
            if self.lassoLock:
                self.canvas.widgetlock.release(self.lasso)
                self.lassoLock=False
        else:
            #this would be for handling right click release, and call up a popup menu, this is not implemented so it gives an error
            self.show_popup_menu((evt.x, self.canvas.GetSize()[1]-evt.y), None)

    def get_toolbar(self):
        """"return the toolbar, make one if neccessary"""
        if not self.navtoolbar:
            self.navtoolbar = MosaicToolbar(self.canvas)
            self.navtoolbar.Realize()
        return self.navtoolbar

    def OnSliderChange(self,evt):
        """handler for when the maximum value slider changes"""
        if not self.mosaicImage==None:
            self.mosaicImage.set_maxval(self.get_toolbar().slider.GetValue())
            self.draw()

    def OnGridTool(self,evt):
        """handler for when the grid tool is toggled"""
        #returns whether the toggle is True or False
        visible=self.navtoolbar.GetToolState(self.navtoolbar.ON_GRID)
        #make the frames grid visible/invisible accordingly
        self.posList.set_frames_visible(visible)
        self.draw()

    def OnDeletePoints(self,event="none"):
        """handlier for handling the Delete tool press"""
        self.posList.delete_selected()
        self.draw()

    def OnRotateTool(self,evt):
        """handler for handling when the Rotate tool is toggled"""
        if self.navtoolbar.GetToolState(self.navtoolbar.ON_ROTATE):
            self.posList.rotate_boxes()
        else:
            self.posList.unrotate_boxes()
        self.draw()

    def OnStepTool(self,evt=""):
        """handler for when the StepTool is pressed"""
        #we call another steptool function so that the fast forward tool can use the same function
        goahead=self.StepTool()
        self.draw()

    def OnCorrTool(self,evt=""):
        """handler for when the CorrTool is pressed"""
        #we call another function so the step tool can use the same function
        passed=self.CorrTool()
        #inliers=self.SiftCorrTool(window=70)
        self.draw()

    def OnSnapTool(self,evt=""):
        #takes snap straight away
        self.mosaicImage.imgCollection.ohSnap()
        if self.mosaicImage.imgCollection.imgCount == 1:
            self.OnCropTool()
        self.draw()

    def OnHomeTool(self):
        """handler which overrides the usual behavior of the home button, just resets the zoom on the main subplot for the mosaicImage"""
        self.mosaicImage.set_view_home()
        self.draw()

    def OnCropTool(self,evt=""):
        self.mosaicImage.crop_to_images(evt)
        self.draw()

    def OnFineTuneTool(self,evt=""):
        print "fine tune tool not yet implemented, should do something to make fine adjustments to current position list"
        #this is a list of positions which we forbid from being point 1, our anchor points
        badpositions = []
        badstreak=0
        if ((self.posList.pos1 != None) & (self.posList.pos2 != None)):
            #start with point 1 where it is, and make point 2 the next point
            #self.posList.set_pos2(self.posList.get_next_pos(self.posList.pos1))
            #we are going to loop through until point 2 reaches the end
            #while (self.posList.pos2 != None):
            if badstreak>2:
                return
            #adjust the position of point 2 using a fine scale alignment with a small search radius
            corrval=self.CorrTool()
            #each time through the loop we are going to move point 2 but not point 1, but after awhile
            #we expect the correlation to fall off, at which point we will move point 1 to be closer
            # so first lets try moving point 1 to be the closest point to pos2 that we have fixed (which hasn't been marked "bad")
            if (corrval<.3):
                #lets make point 1 the point just before this one which is still a "good one"
                newp1=self.posList.get_prev_pos(self.posList.pos2)
                #if its marked bad, lets try the one before it
                while (newp1 in badpositions):
                    newp1=self.posList.get_prev_pos(newp1)
                self.posList.set_pos1(newp1)
                #try again
                corrval2=self.CorrTool()
                if (corrval2<.3):
                    badstreak=badstreak+1
                    #if this fails a second time, lets assume that this point 2 is a messed up one and skip it
                    #we just want to make sure that we don't use it as a point 1 in the future
                    badpositions.append(self.posList.pos2)
            else:
                badstreak=0
            #select pos2 as the next point in line
            self.posList.set_pos2(self.posList.get_next_pos(self.posList.pos2))
            self.draw()

    #===========================================================================
    # def PreviewTool(self,evt):
    #    """handler for handling the make preview stack tool.... not fully implemented"""
    #    (h_um,w_um)=self.calcMosaicSize()
    #    mypf=pointFinder(self.positionarray,self.tif_filename,self.extent,self.originalfactor)
    #    mypf.make_preview_stack(w_um, h_um)
    #===========================================================================
    def OnRedraw(self,evt=""):
        self.mosaicImage.paintPointsOneTwo((self.posList.pos1.x,self.posList.pos1.y),
                                           (self.posList.pos2.x,self.posList.pos2.y),
                                                               100)
        self.draw()

    def OnFastForwardTool(self,event):

<<<<<<< HEAD
        goahead=True
        #keep doing this till the StepTool says it shouldn't go forward anymore
        while (goahead):
            goahead=self.StepTool()
            self.OnCropTool()
            self.draw()
        #call up a box and make a beep alerting the user for help
        wx.MessageBox('Fast Forward Aborted, Help me','Info')
=======
        def antifreeze():
            """handler for the FastForwardTool"""
            goahead=True
            #keep doing this till the StepTool says it shouldn't go forward anymore
            while (goahead):
                goahead=self.StepTool()
                self.OnCropTool()
                self.draw()
            #call up a box and make a beep alerting the user for help
            wx.MessageBox('Fast Forward Aborted, Help me','Info')
        t = Thread(target=antifreeze())
        t.start()
>>>>>>> 68d9c23c

    def StepTool(self):
        """function for performing a step, assuming point1 and point2 have been selected

        keywords:
        window)size of the patch to cut out
        delta)size of shifts in +/- x,y to look for correlation
        skip)the number of positions in pixels to skip over when sampling shifts

        """
        newpos=self.posList.new_position_after_step()
        #if the new postiion was not created, or if it wasn't on the array stop and return False
        if newpos == None:
            return False
        #if not self.is_pos_on_array(newpos):
        #    return False
        #if things were fine, fine adjust the position
        #corrval=self.CorrTool(window,delta,skip)
        #return self.SiftCorrTool(window)
        return self.CorrTool()

    def SiftCorrTool(self,window=70):
        """function for performing the correction of moving point2 to match the image shown around point1

        keywords)
        window)radious of the patch to cut out in microns
        return inliers
        inliers is the number of inliers in the best transformation obtained by this operation

        """
        (dxy_um,inliers)=self.mosaicImage.align_by_sift((self.posList.pos1.x,self.posList.pos1.y),(self.posList.pos2.x,self.posList.pos2.y),window = window,SiftSettings=self.SiftSettings)
        (dx_um,dy_um)=dxy_um
        self.posList.pos2.shiftPosition(-dx_um,-dy_um)
        return len(inliers)>self.SiftSettings.inlier_thresh

    def CorrTool(self):
        """function for performing the correlation correction of two points, identified as point1 and point2

        keywords)
        window)size of the patch to cut out
        delta)size of shifts in +/- x,y to look for correlation
        skip)the number of positions in pixels to skip over when sampling shifts

        """

        (corrval,dxy_um)=self.mosaicImage.align_by_correlation((self.posList.pos1.x,self.posList.pos1.y),(self.posList.pos2.x,self.posList.pos2.y),CorrSettings=self.CorrSettings)

        (dx_um,dy_um)=dxy_um
        self.posList.pos2.shiftPosition(-dx_um,-dy_um)
        #self.draw()
        return corrval>self.CorrSettings.corr_thresh

    def OnKeyPress(self,event="none"):
        """function for handling key press events"""

        #pull out the current bounds
        #(minx,maxx)=self.subplot.get_xbound()
        (miny,maxy)=self.subplot.get_ybound()

        #make the jump a size dependant on the y extent of the bounds, and depending on whether you are holding down shift
        if event.ShiftDown():
            jump=(maxy-miny)/20
        else:
            jump=(maxy-miny)/100
        #initialize the jump to be zero
        dx=dy=0


        keycode=event.GetKeyCode()

        #if keycode in (wx.WXK_DELETE,wx.WXK_BACK,wx.WXK_NUMPAD_DELETE):
        #    self.posList.delete_selected()
        #    self.draw()
        #    return
        #handle arrow key presses
        if keycode == wx.WXK_DOWN:
            dy=jump
        elif keycode == wx.WXK_UP:
            dy=-jump
        elif keycode == wx.WXK_LEFT:
            dx=-jump
        elif keycode == wx.WXK_RIGHT:
            dx=jump
        #skip the event if not handled above
        else:
            event.Skip()
        #if we have a jump move accomplish it depending on whether you have relative_motion on/off
        if not (dx==0 and dy==0):
            if self.relative_motion:
                self.posList.shift_selected_curve(dx, dy)
            else:
                self.posList.shift_selected(dx,dy)
            self.draw()

class ZVISelectFrame(wx.Frame):
    """class extending wx.Frame for highest level handling of GUI components """
    ID_RELATIVEMOTION = wx.NewId()
    ID_EDIT_CAMERA_SETTINGS = wx.NewId()
    ID_EDIT_SMARTSEM_SETTINGS = wx.NewId()
    ID_SORTPOINTS = wx.NewId()
    ID_SHOWNUMBERS = wx.NewId()
    ID_SAVETRANSFORM = wx.NewId()
    ID_EDITTRANSFORM = wx.NewId()
    ID_FLIPVERT = wx.NewId()
    #ID_FULLRES = wx.NewId()
    ID_SAVE_SETTINGS = wx.NewId()
    ID_EDIT_CHANNELS = wx.NewId()
    ID_EDIT_MM_CONFIG = wx.NewId()
    ID_EDIT_SIFT = wx.NewId()
    ID_MM_PROP_BROWSER = wx.NewId()
    ID_EDIT_CORR = wx.NewId()
    ID_EDIT_FOCUS_CORRECTION = wx.NewId()
    ID_USE_FOCUS_CORRECTION = wx.NewId()
    ID_TRANSPOSE_XY = wx.NewId()
    ID_EDIT_ZSTACK = wx.NewId()

    def __init__(self, parent, title):
        """default init function for a wx.Frame

        keywords:
        parent)parent window to associate it with
        title) title of the

        """
        #default metadata info and image file, remove for release
        #default_meta=""
        #default_image=""

        #recursively call old init function
        wx.Frame.__init__(self, parent, title=title, size=(1550,885),pos=(5,5))
        self.cfg = wx.Config('settings')
        #setup a mosaic panel
        self.mosaicCanvas=MosaicPanel(self,config=self.cfg)

        #setup menu
        menubar = wx.MenuBar()
        options = wx.Menu()
        transformMenu = wx.Menu()
        Platform_Menu = wx.Menu()
        Imaging_Menu = wx.Menu()

        #OPTIONS MENU
        self.relative_motion = options.Append(self.ID_RELATIVEMOTION, 'Relative motion?', 'Move points in the ribbon relative to the apparent curvature, else in absolution coordinates',kind=wx.ITEM_CHECK)
        self.sort_points = options.Append(self.ID_SORTPOINTS,'Sort positions?','Should the program automatically sort the positions by their X coordinate from right to left?',kind=wx.ITEM_CHECK)
        self.show_numbers = options.Append(self.ID_SHOWNUMBERS,'Show numbers?','Display a number next to each position to show the ordering',kind=wx.ITEM_CHECK)
        self.flipvert = options.Append(self.ID_FLIPVERT,'Flip Image Vertically?','Display the image flipped vertically relative to the way it was meant to be displayed',kind=wx.ITEM_CHECK)
        #self.fullResOpt = options.Append(self.ID_FULLRES,'Load full resolution (speed vs memory)','Rather than loading a 10x downsampled ',kind=wx.ITEM_CHECK)
        self.saveSettings = options.Append(self.ID_SAVE_SETTINGS,'Save Settings','Saves current configuration settings to config file that will be loaded automatically',kind=wx.ITEM_NORMAL)
        self.transpose_xy = options.Append(self.ID_TRANSPOSE_XY,'Transpose XY','Flips the x,y display so the vertical ribbons run horizontally',kind=wx.ITEM_CHECK)


        #options.Check(self.ID_FULLRES,self.cfg.ReadBool('fullres',False))

        self.edit_transform = options.Append(self.ID_EDIT_CAMERA_SETTINGS,'Edit Camera Properties...','Edit the size of the camera chip and the pixel size',kind=wx.ITEM_NORMAL)

        #SETUP THE CALLBACKS
        self.Bind(wx.EVT_MENU, self.SaveSettings, id=self.ID_SAVE_SETTINGS)
        self.Bind(wx.EVT_MENU, self.ToggleRelativeMotion, id=self.ID_RELATIVEMOTION)
        self.Bind(wx.EVT_MENU, self.ToggleSortOption, id=self.ID_SORTPOINTS)
        self.Bind(wx.EVT_MENU, self.ToggleShowNumbers,id=self.ID_SHOWNUMBERS)
        self.Bind(wx.EVT_MENU, self.EditCameraSettings, id=self.ID_EDIT_CAMERA_SETTINGS)
        self.Bind(wx.EVT_MENU, self.ToggleTransposeXY, id = self.ID_TRANSPOSE_XY)


        #SET THE INTIAL SETTINGS
        options.Check(self.ID_RELATIVEMOTION,self.cfg.ReadBool('relativemotion',True))
        options.Check(self.ID_SORTPOINTS,True)
        options.Check(self.ID_SHOWNUMBERS,False)
        options.Check(self.ID_FLIPVERT,self.cfg.ReadBool('flipvert',False))
        options.Check(self.ID_TRANSPOSE_XY,self.cfg.ReadBool('transposexy',False))
        self.ToggleTransposeXY()
        #TRANSFORM MENU
        self.save_transformed = transformMenu.Append(self.ID_SAVETRANSFORM,'Save Transformed?',\
        'Rather than save the coordinates in the original space, save a transformed set of coordinates according to transform configured in set_transform...',kind=wx.ITEM_CHECK)
        transformMenu.Check(self.ID_SAVETRANSFORM,self.cfg.ReadBool('savetransform',False))

        self.edit_camera_settings = transformMenu.Append(self.ID_EDITTRANSFORM,'Edit Transform...',\
        'Edit the transform used to save transformed coordinates, by setting corresponding points and fitting a model',kind=wx.ITEM_NORMAL)

        self.Bind(wx.EVT_MENU, self.EditTransform, id=self.ID_EDITTRANSFORM)
        self.Transform = Transform()
        self.Transform.load_settings(self.cfg)

        #PLATFORM MENU
        self.edit_smartsem_settings = Platform_Menu.Append(self.ID_EDIT_SMARTSEM_SETTINGS,'Edit SmartSEMSettings',\
        'Edit the settings used to set the magnification, rotation,tilt, Z position, and working distance of SEM software in position list',kind=wx.ITEM_NORMAL)
        self.Bind(wx.EVT_MENU, self.EditSmartSEMSettings, id=self.ID_EDIT_SMARTSEM_SETTINGS)

        #IMAGING SETTINGS MENU
        self.edit_micromanager_config = Imaging_Menu.Append(self.ID_EDIT_MM_CONFIG,'Set MicroManager Configuration',kind=wx.ITEM_NORMAL)
        self.edit_zstack_settings = Imaging_Menu.Append(self.ID_EDIT_ZSTACK,'Edit Zstack settings', kind = wx.ITEM_NORMAL)
        self.edit_channels = Imaging_Menu.Append(self.ID_EDIT_CHANNELS,'Edit Channels',kind=wx.ITEM_NORMAL)
        self.edit_SIFT_settings = Imaging_Menu.Append(self.ID_EDIT_SIFT, 'Edit SIFT settings',kind=wx.ITEM_NORMAL)
        self.edit_CORR_settings = Imaging_Menu.Append(self.ID_EDIT_CORR,'Edit CorrTool settings',kind=wx.ITEM_NORMAL)
        self.launch_MM_PropBrowser = Imaging_Menu.Append(self.ID_MM_PROP_BROWSER,'Open MicroManager Property Browser',kind = wx.ITEM_NORMAL)
        self.focus_correction_plane = Imaging_Menu.Append(self.ID_EDIT_FOCUS_CORRECTION,'Edit Focus Correction Plane',kind = wx.ITEM_NORMAL)
        self.use_focus_correction = Imaging_Menu.Append(self.ID_USE_FOCUS_CORRECTION,'Use Focus Correction?','Use Focus Correction For Mapping',kind=wx.ITEM_CHECK)


        self.Bind(wx.EVT_MENU, self.ToggleUseFocusCorrection,id=self.ID_USE_FOCUS_CORRECTION)
        self.Bind(wx.EVT_MENU, self.mosaicCanvas.EditZstackSettings,id=self.ID_EDIT_ZSTACK)
        self.Bind(wx.EVT_MENU, self.mosaicCanvas.EditMMConfig, id = self.ID_EDIT_MM_CONFIG)
        self.Bind(wx.EVT_MENU, self.mosaicCanvas.EditChannels, id = self.ID_EDIT_CHANNELS)
        self.Bind(wx.EVT_MENU, self.mosaicCanvas.EditSIFTSettings, id = self.ID_EDIT_SIFT)
        self.Bind(wx.EVT_MENU, self.mosaicCanvas.EditCorrSettings, id = self.ID_EDIT_CORR)
        self.Bind(wx.EVT_MENU, self.mosaicCanvas.LaunchMMBrowser, id = self.ID_MM_PROP_BROWSER)
        self.Bind(wx.EVT_MENU, self.mosaicCanvas.EditFocusCorrectionPlane, id = self.ID_EDIT_FOCUS_CORRECTION)
        Imaging_Menu.Check(self.ID_USE_FOCUS_CORRECTION,self.cfg.ReadBool('use_focus_correction',False))

        menubar.Append(options, '&Options')
        menubar.Append(transformMenu,'&Transform')
        menubar.Append(Platform_Menu,'&Platform Options')
        menubar.Append(Imaging_Menu,'&Imaging Settings')
        self.SetMenuBar(menubar)

        #setup a file picker for the metadata selector
        #self.meta_label=wx.StaticText(self,id=wx.ID_ANY,label="metadata file")
        #self.meta_filepicker=wx.FilePickerCtrl(self,message='Select a metadata file',\
        #path="",name='metadataFilePickerCtrl1',\
        #style=wx.FLP_USE_TEXTCTRL, size=wx.Size(300,20),wildcard='*.*')
        #self.meta_filepicker.SetPath(self.cfg.Read('default_metadatapath',""))
        #self.meta_formatBox=wx.ComboBox(self,id=wx.ID_ANY,value='ZeissXML',\
        #size=wx.DefaultSize,choices=['ZVI','ZeissXML','SimpleCSV','ZeissCZI'], name='File Format For Meta Data')
        #self.meta_formatBox.SetEditable(False)
        #self.meta_load_button=wx.Button(self,id=wx.ID_ANY,label="Load",name="metadata load")
        #self.meta_enter_button=wx.Button(self,id=wx.ID_ANY,label="Edit",name="manual meta")

        #define the image file picker components
        self.imgCollectLabel=wx.StaticText(self,id=wx.ID_ANY,label="image collection directory")
        self.imgCollectDirPicker=wx.DirPickerCtrl(self,message='Select a directory to store images',\
        path="",name='imgCollectPickerCtrl1',\
        style=wx.FLP_USE_TEXTCTRL, size=wx.Size(300,20))
        self.imgCollectDirPicker.SetPath(self.cfg.Read('default_imagepath',""))
        self.imgCollect_load_button=wx.Button(self,id=wx.ID_ANY,label="Load",name="imgCollect load")

        #wire up the button to the "OnLoad" button
        self.Bind(wx.EVT_BUTTON, self.OnImageCollectLoad,self.imgCollect_load_button)
        #self.Bind(wx.EVT_BUTTON, self.OnMetaLoad,self.meta_load_button)
        #self.Bind(wx.EVT_BUTTON, self.OnEditImageMetadata,self.meta_enter_button)
        self.Bind(wx.EVT_CLOSE, self.OnClose)
        #define the array picker components
        self.array_label=wx.StaticText(self,id=wx.ID_ANY,label="array file")
        self.array_filepicker=wx.FilePickerCtrl(self,message='Select an array file',\
        path="",name='arrayFilePickerCtrl1',\
        style=wx.FLP_USE_TEXTCTRL, size=wx.Size(300,20),wildcard='*.*')
        self.array_filepicker.SetPath(self.cfg.Read('default_arraypath',""))

        self.array_load_button=wx.Button(self,id=wx.ID_ANY,label="Load",name="load button")
        self.array_formatBox=wx.ComboBox(self,id=wx.ID_ANY,value='AxioVision',\
        size=wx.DefaultSize,choices=['uManager','AxioVision','SmartSEM','OMX','ZEN'], name='File Format For Position List')
        self.array_formatBox.SetEditable(False)
        self.array_save_button=wx.Button(self,id=wx.ID_ANY,label="Save",name="save button")
        self.array_saveframes_button=wx.Button(self,id=wx.ID_ANY,label="Save Frames",name="save-frames button")

        #wire up the button to the "OnLoad" button
        self.Bind(wx.EVT_BUTTON, self.OnArrayLoad,self.array_load_button)
        self.Bind(wx.EVT_BUTTON, self.OnArraySave,self.array_save_button)
        self.Bind(wx.EVT_BUTTON, self.OnArraySaveFrames,self.array_saveframes_button)

        #define a horizontal sizer for them and place the file picker components in there
        #self.meta_filepickersizer=wx.BoxSizer(wx.HORIZONTAL)
        #self.meta_filepickersizer.Add(self.meta_label,0,wx.EXPAND)
        #self.meta_filepickersizer.Add(self.meta_filepicker,1,wx.EXPAND)
        #self.meta_filepickersizer.Add(wx.StaticText(self,id=wx.ID_ANY,label="Metadata Format:"))
        #self.meta_filepickersizer.Add(self.meta_formatBox,0,wx.EXPAND)
        #self.meta_filepickersizer.Add(self.meta_load_button,0,wx.EXPAND)
        #self.meta_filepickersizer.Add(self.meta_enter_button,0,wx.EXPAND)

        #define a horizontal sizer for them and place the file picker components in there
        self.imgCollect_filepickersizer=wx.BoxSizer(wx.HORIZONTAL)
        self.imgCollect_filepickersizer.Add(self.imgCollectLabel,0,wx.EXPAND)
        self.imgCollect_filepickersizer.Add(self.imgCollectDirPicker,1,wx.EXPAND)
        self.imgCollect_filepickersizer.Add(self.imgCollect_load_button,0,wx.EXPAND)

        #define a horizontal sizer for them and place the file picker components in there
        self.array_filepickersizer=wx.BoxSizer(wx.HORIZONTAL)
        self.array_filepickersizer.Add(self.array_label,0,wx.EXPAND)
        self.array_filepickersizer.Add(self.array_filepicker,1,wx.EXPAND)
        self.array_filepickersizer.Add(wx.StaticText(self,id=wx.ID_ANY,label="Format:"))
        self.array_filepickersizer.Add(self.array_formatBox,0,wx.EXPAND)
        self.array_filepickersizer.Add(self.array_load_button,0,wx.EXPAND)
        self.array_filepickersizer.Add(self.array_save_button,0,wx.EXPAND)
        self.array_filepickersizer.Add(self.array_saveframes_button,0,wx.EXPAND)

        #define the overall vertical sizer for the frame
        self.sizer = wx.BoxSizer(wx.VERTICAL)
        #place the filepickersizer into the vertical arrangement
        self.sizer.Add(self.imgCollect_filepickersizer,0,wx.EXPAND)
        #self.sizer.Add(self.meta_filepickersizer,0,wx.EXPAND)
        self.sizer.Add(self.array_filepickersizer,0,wx.EXPAND)
        self.sizer.Add(self.mosaicCanvas.get_toolbar(), 0, wx.LEFT | wx.EXPAND)
        self.sizer.Add(self.mosaicCanvas, 0, wx.EXPAND)

        #self.poslist_set=False
        #set the overall sizer and autofit everything
        self.SetSizer(self.sizer)
        self.SetAutoLayout(1)
        self.Bind(wx.EVT_CHAR_HOOK, self.OnKeyPress)

        #self.sizer.Fit(self)
        self.Show(True)

        self.SmartSEMSettings=SmartSEMSettings()
        self.app = QtGui.QApplication([])
        #self.app.exec_()

        #self.OnImageLoad()
        #self.OnArrayLoad()
        #self.mosaicCanvas.draw()
    def ToggleTransposeXY(self,evt=None):
        print "toggle called",self.transpose_xy.IsChecked()

        self.mosaicCanvas.imgSrc.transpose_xy = self.transpose_xy.IsChecked()


    def SaveSettings(self,event="none"):
        #save the transform parameters
        self.Transform.save_settings(self.cfg)

        #save the menu options
        self.cfg.WriteBool('relativemotion',self.relative_motion.IsChecked())
        #self.cfg.WriteBool('flipvert',self.flipvert.IsChecked())
        #self.cfg.WriteBool('fullres',self.fullResOpt.IsChecked())
        self.cfg.WriteBool('savetransform',self.save_transformed.IsChecked())
        self.cfg.WriteBool('transposexy',self.transpose_xy.IsChecked())
        #save the camera settings
        self.mosaicCanvas.posList.camera_settings.save_settings(self.cfg)

        #save the mosaic options
        self.mosaicCanvas.posList.mosaic_settings.save_settings(self.cfg)

        #save the SEMSettings
        self.SmartSEMSettings.save_settings(self.cfg)

        self.cfg.Write('default_imagepath',self.imgCollectDirPicker.GetPath())
        #self.cfg.Write('default_metadatapath',self.meta_filepicker.GetPath())
        self.cfg.Write('default_arraypath',self.array_filepicker.GetPath())

        focal_pos_lis_string = pickle.dumps(self.mosaicCanvas.focusCorrectionList)
        self.cfg.Write("focal_pos_list_pickle",focal_pos_lis_string)

    def OnKeyPress(self,event="none"):
        """forward the key press event to the mosaicCanvas handler"""
        mpos=wx.GetMousePosition()
        mcrect=self.mosaicCanvas.GetScreenRect()
        if mcrect.Contains(mpos):
            self.mosaicCanvas.OnKeyPress(event)
        else:
            event.Skip()

    def OnArrayLoad(self,event="none"):
        """event handler for the array load button"""
        if self.array_formatBox.GetValue()=='AxioVision':
            self.mosaicCanvas.posList.add_from_file(self.array_filepicker.GetPath())
        elif self.array_formatBox.GetValue()=='OMX':
            print "not yet implemented"
        elif self.array_formatBox.GetValue()=='SmartSEM':
            SEMsetting=self.mosaicCanvas.posList.add_from_file_SmartSEM(self.array_filepicker.GetPath())
            self.SmartSEMSettings=SEMsetting
        elif self.array_formatBox.GetValue()=='ZEN':
            self.mosaicCanvas.posList.add_from_file_ZEN(self.array_filepicker.GetPath())

        self.mosaicCanvas.draw()

    def OnArraySave(self,event):
        """event handler for the array save button"""
        if self.array_formatBox.GetValue()=='AxioVision':
            if self.save_transformed.IsChecked():
                self.mosaicCanvas.posList.save_position_list(self.array_filepicker.GetPath(),trans=self.Transform)
            else:
                self.mosaicCanvas.posList.save_position_list(self.array_filepicker.GetPath())
        elif self.array_formatBox.GetValue()=='OMX':
            if self.save_transformed.IsChecked():
                self.mosaicCanvas.posList.save_position_list_OMX(self.array_filepicker.GetPath(),trans=self.Transform);
            else:
                self.mosaicCanvas.posList.save_position_list_OMX(self.array_filepicker.GetPath(),trans=None);
        elif self.array_formatBox.GetValue()=='SmartSEM':
            if self.save_transformed.IsChecked():
                self.mosaicCanvas.posList.save_position_list_SmartSEM(self.array_filepicker.GetPath(),SEMS=self.SmartSEMSettings,trans=self.Transform)
            else:
                self.mosaicCanvas.posList.save_position_list_SmartSEM(self.array_filepicker.GetPath(),SEMS=self.SmartSEMSettings,trans=None)
        elif self.array_formatBox.GetValue()=='ZEN':
            if self.save_transformed.IsChecked():
                self.mosaicCanvas.posList.save_position_list_ZENczsh(self.array_filepicker.GetPath(),trans=self.Transform,planePoints=self.planePoints)
            else:
                self.mosaicCanvas.posList.save_position_list_ZENczsh(self.array_filepicker.GetPath(),trans=None,planePoints=self.planePoints)
        elif self.array_formatBox.GetValue()=='uManager':
            if self.save_transformed.IsChecked():
                self.mosaicCanvas.posList.save_position_list_uM(self.array_filepicker.GetPath(),trans=self.Transform)
            else:
                self.mosaicCanvas.posList.save_position_list_uM(self.array_filepicker.GetPath(),trans=None)

    def OnImageCollectLoad(self,event):
        path=self.imgCollectDirPicker.GetPath()
        self.mosaicCanvas.OnLoad(path)

    def OnArraySaveFrames(self,event):
        if self.array_formatBox.GetValue()=='AxioVision':
            if self.save_transformed.IsChecked():
                self.mosaicCanvas.posList.save_frame_list(self.array_filepicker.GetPath(),trans=self.Transform)
            else:
                self.mosaicCanvas.posList.save_frame_list(self.array_filepicker.GetPath())
        elif self.array_formatBox.GetValue()=='OMX':
            if self.save_transformed.IsChecked():
                self.mosaicCanvas.posList.save_frame_list_OMX(self.array_filepicker.GetPath(),trans=self.Transform);
            else:
                self.mosaicCanvas.posList.save_frame_list_OMX(self.array_filepicker.GetPath(),trans=None);
        elif self.array_formatBox.GetValue()=='SmartSEM':
            if self.save_transformed.IsChecked():
                self.mosaicCanvas.posList.save_frame_list_SmartSEM(self.array_filepicker.GetPath(),SEMS=self.SmartSEMSettings,trans=self.Transform)
            else:
                self.mosaicCanvas.posList.save_frame_list_SmartSEM(self.array_filepicker.GetPath(),SEMS=self.SmartSEMSettings,trans=None)

    def ToggleRelativeMotion(self,event):
        """event handler for handling the toggling of the relative motion"""
        if self.relative_motion.IsChecked():
            self.mosaicCanvas.relative_motion=(True)
        else:
            self.mosaicCanvas.relative_motion=(False)
    def ToggleSortOption(self,event):
        """event handler for handling the toggling of the relative motion"""
        if self.sort_points.IsChecked():
            self.mosaicCanvas.posList.dosort=(True)
        else:
            self.mosaicCanvas.posList.dosort=(False)
    def ToggleUseFocusCorrection(self,event):
        """event handler for handling the toggling of using focus correction plane"""
        if self.use_focus_correction.IsChecked():
            "print use focus correction"
            self.mosaicCanvas.imgSrc.use_focus_plane = True
        else:
            "print do not use focus correction"
            self.mosaicCanvas.imgSrc.use_focus_plane = False

    def ToggleShowNumbers(self,event):
        if self.show_numbers.IsChecked():
            self.mosaicCanvas.posList.setNumberVisibility(True)
        else:
            self.mosaicCanvas.posList.setNumberVisibility(False)
        self.mosaicCanvas.draw()

    def EditCameraSettings(self,event):
        """event handler for clicking the camera setting menu button"""
        dlg = ChangeCameraSettings(None, -1,
                                   title="Camera Settings",
                                   settings=self.mosaicCanvas.camera_settings)
        dlg.ShowModal()
        #del self.posList.camera_settings
        #passes the settings to the position list
        self.mosaicCanvas.camera_settings=dlg.GetSettings()
        self.mosaicCanvas.posList.set_camera_settings(dlg.GetSettings())
        dlg.Destroy()

    def EditSmartSEMSettings(self,event):
        dlg = ChangeSEMSettings(None, -1,
                                   title="Smart SEM Settings",
                                   settings=self.SmartSEMSettings)
        dlg.ShowModal()
        del self.SmartSEMSettings
        #passes the settings to the position list
        self.SmartSEMSettings=dlg.GetSettings()
        dlg.Destroy()

    def EditTransform(self,event):
        """event handler for clicking the edit transform menu button"""
        dlg = ChangeTransform(None, -1,title="Adjust Transform")
        dlg.ShowModal()
        #passes the settings to the position list
        #(pts_from,pts_to,transformType,flipVert,flipHoriz)=dlg.GetTransformInfo()
        #print transformType

        self.Transform=dlg.getTransform()
        #for index,pt in enumerate(pts_from):
        #    (xp,yp)=self.Transform.transform(pt.x,pt.y)
        #    print("%5.5f,%5.5f -> %5.5f,%5.5f (%5.5f, %5.5f)"%(pt.x,pt.y,xp,yp,pts_to[index].x,pts_to[index].y))
        dlg.Destroy()

    def OnClose(self,event):
        print "closing"

        self.mosaicCanvas.handle_close()
        self.Destroy()

<<<<<<< HEAD
if __name__ == '__main__':
    #dirname=sys.argv[1]
    #print dirname
    faulthandler.enable()
    app = wx.App(False)
    # Create a new app, don't redirect stdout/stderr to a window.
    frame = ZVISelectFrame(None,"Mosaic Planner")
    # A Frame is a top-level window.
    app.MainLoop()
    QtGui.QApplication.quit()
=======
#dirname=sys.argv[1]
#print dirname
faulthandler.enable()
app = wx.App(False)
# Create a new app, don't redirect stdout/stderr to a window.
frame = ZVISelectFrame(None,"Mosaic Planner")
# A Frame is a top-level window.
app.MainLoop()
QtGui.QApplication.quit()

>>>>>>> 68d9c23c
<|MERGE_RESOLUTION|>--- conflicted
+++ resolved
@@ -1,1376 +1,1345 @@
-#===============================================================================
-#
-#  License: GPL
-#
-#  This program is free software; you can redistribute it and/or
-#  modify it under the terms of the GNU General Public License 2
-#  as published by the Free Software Foundation.
-#
-#  This program is distributed in the hope that it will be useful,
-#  but WITHOUT ANY WARRANTY; without even the implied warranty of
-#  MERCHANTABILITY or FITNESS FOR A PARTICULAR PURPOSE.  See the
-#  GNU General Public License for more details.
-#
-#   You should have received a copy of the GNU General Public License
-#  along with this program; if not, write to the Free Software
-#  Foundation, Inc., 59 Temple Place - Suite 330, Boston, MA  02111-1307, USA.
-#
-#===============================================================================
-from matplotlib.backends.backend_wxagg import FigureCanvasWxAgg as FigureCanvas
-from NavigationToolBarImproved import NavigationToolbar2Wx_improved as NavBarImproved
-from matplotlib.figure import Figure
-import OleFileIO_PL,os
-from PIL import Image
-import wx.lib.intctrl
-import numpy as np
-#from Settings import MosaicSettings, CameraSettings,SiftSettings,ChangeCameraSettings, ImageSettings, ChangeImageMetadata, SmartSEMSettings, ChangeSEMSettings, ChannelSettings, ChangeChannelSettings, ChangeSiftSettings
-from Settings import *
-from PositionList import posList
-from MyLasso import MyLasso
-from MosaicImage import MosaicImage
-from Transform import Transform,ChangeTransform
-from xml.dom.minidom import parseString
-import wx
-import xml.etree.ElementTree as ET
-import numpy
-from imageSourceMM import imageSource
-import LiveMode
-from pyqtgraph.Qt import QtCore, QtGui
-import sys, traceback
-from tifffile import imsave
-import time
-from MMPropertyBrowser import MMPropertyBrowser
-import threading
-from FocusCorrectionPlaneWindow import FocusCorrectionPlaneWindow
-import pickle
-import faulthandler
-import datetime
-from threading import Thread
-import multiprocessing as mp
-STOP_TOKEN = 'STOP!!!'
-
-def file_save_process(queue,stop_token):
-    while True:
-        token=queue.get()
-        if token == stop_token:
-            return
-        else:
-            (slice_index,frame_index, z_index, prot_name,path,data,ch,x,y,z)=token
-            tif_filepath=os.path.join(path,prot_name+"_S%04d_F%04d_Z%02d.tif"%(slice_index,frame_index,z_index))
-            metadata_filepath=os.path.join(path,prot_name+"_S%04d_F%04d_Z%02d_metadata.txt"%(slice_index,frame_index,z_index))
-            imsave(tif_filepath,data)
-
-    #write_slice_metadata(metadata_filepath,ch,x,y,z)
-
-def write_slice_metadata(filename,ch,xpos,ypos,zpos):
-    f = open(filename, 'w')
-    channelname = self.channel_settings.prot_names[ch]
-    (height,width)=self.imgSrc.get_sensor_size()
-    ScaleFactorX=self.imgSrc.get_pixel_size()
-    ScaleFactorY=self.imgSrc.get_pixel_size()
-    exp_time=self.channel_settings.exposure_times[ch]
-
-    f.write("Channel\tWidth\tHeight\tMosaicX\tMosaicY\tScaleX\tScaleY\tExposureTime\n")
-    f.write("%s\t%d\t%d\t%d\t%d\t%f\t%f\t%f\n" % \
-    (channelname, width, height, 1, 1, ScaleFactorX, ScaleFactorY, exp_time))
-    f.write("XPositions\tYPositions\tFocusPositions\n")
-    f.write("%s\t%s\t%s\n" %(xpos, ypos, zpos))
-
-class MosaicToolbar(NavBarImproved):
-    """A custom toolbar which adds buttons and to interact with a MosaicPanel
-
-    current installed buttons which, along with zoom/pan
-    are in "at most one of group can be selected mode":
-    selectnear: a cursor point
-    select: a lasso like icon
-    add: a cursor with a plus sign
-    selectone: a cursor with a number 1
-    selecttwo: a cursor with a number 2
-
-    installed Simple tool buttons:
-    deleteTool) calls self.canvas.OnDeleteSelected ID=ON_DELETE_SELECTED
-    corrTool: a button that calls self.canvas.OnCorrTool ID=ON_CORR
-    stepTool: a button that calls self.canvas.OnStepTool ID=ON_STEP
-    ffTool: a button that calls OnFastForwardTool ID=ON_FF
-
-
-    installed Toggle tool buttons:
-    gridTool: a toggled button that calls self.canvas.OnGridTool with the ID=ON_GRID
-    rotateTool: a toggled button that calls self.canvas.OnRotateTool with the ID=ON_ROTATE
-    THESE SHOULD PROBABLY BE CHANGED TO BE MORE MODULAR IN ITS EFFECT AND NOT ASSUME SOMETHING
-    ABOUT THE STRUCTURE OF self.canvas
-
-    a set of controls for setting the parameters of a mosaic (see class MosaicSettings)
-    the function getMosaicSettings will return an instance of MosaicSettings with the current settings from the controls
-    the function self.canvas.posList.set_mosaic_settings(self.getMosaicSettings) will be called when the mosaic settings are changed
-    the function self.canvas.posList.set_mosaic_visible(visible) will be called when the show? checkmark is click/unclick
-    THIS SHOULD BE CHANGED TO BE MORE MODULAR IN ITS EFFECT
-
-    note this will also call self.canvas.OnHomeTool when the home button is pressed
-    """
-    ON_FIND = wx.NewId()
-    ON_SELECT  = wx.NewId()
-    ON_NEWPOINT = wx.NewId()
-    ON_DELETE_SELECTED = wx.NewId()
-    #ON_CORR_LEFT = wx.NewId()
-    ON_STEP = wx.NewId()
-    ON_FF = wx.NewId()
-    ON_CORR = wx.NewId()
-    ON_FINETUNE = wx.NewId()
-    ON_GRID = wx.NewId()
-    ON_ROTATE = wx.NewId()
-    ON_REDRAW = wx.NewId()
-    ON_LIVE_MODE = wx.NewId()
-    MAGCHOICE = wx.NewId()
-    SHOWMAG = wx.NewId()
-    ON_ACQGRID = wx.NewId()
-    ON_RUN = wx.NewId()
-    ON_SNAP = wx.NewId()
-    ON_CROP = wx.NewId()
-
-    def __init__(self, plotCanvas):
-        """initializes this object
-
-        keywords)
-        plotCanvas: an instance of MosaicPanel which has the correct features (see class doc)
-
-        """
-
-        #recursively call the init function of what we are extending
-        NavBarImproved.__init__(self, plotCanvas)
-        wx.Log.SetLogLevel(0)
-        #import the icons
-        selectBmp=wx.Image('icons/lasso-icon.png', wx.BITMAP_TYPE_PNG).ConvertToBitmap()
-        addpointBmp=wx.Image('icons/add-icon.bmp', wx.BITMAP_TYPE_BMP).ConvertToBitmap()
-        trashBmp =  wx.Image('icons/delete-icon.png', wx.BITMAP_TYPE_PNG).ConvertToBitmap()
-        selectnearBmp =  wx.Image('icons/cursor2-icon.png', wx.BITMAP_TYPE_PNG).ConvertToBitmap()
-        # wx.Image('icons/cursor-icon.bmp', wx.BITMAP_TYPE_BMP).ConvertToBitmap()
-        oneBmp =wx.Image('icons/one-icon.bmp', wx.BITMAP_TYPE_BMP).ConvertToBitmap()
-        twoBmp =wx.Image('icons/two-icon.bmp', wx.BITMAP_TYPE_BMP).ConvertToBitmap()
-        stepBmp = wx.Image('icons/step-icon.png', wx.BITMAP_TYPE_PNG).ConvertToBitmap()
-        leftcorrBmp = wx.ArtProvider.GetBitmap(wx.ART_GO_BACK,wx.ART_TOOLBAR)
-        corrBmp = wx.Image('icons/target-icon.png', wx.BITMAP_TYPE_PNG).ConvertToBitmap()
-        ffBmp =  wx.Image('icons/ff-icon.png', wx.BITMAP_TYPE_PNG).ConvertToBitmap()
-        smalltargetBmp = wx.Image('icons/small-target-icon.png', wx.BITMAP_TYPE_PNG).ConvertToBitmap()
-        rotateBmp = wx.Image('icons/rotate-icon.png', wx.BITMAP_TYPE_PNG).ConvertToBitmap()
-        gridBmp = wx.Image('icons/grid-icon.png', wx.BITMAP_TYPE_PNG).ConvertToBitmap()
-        cameraBmp = wx.Image('icons/camera-icon.png',wx.BITMAP_TYPE_PNG).ConvertToBitmap()
-        mosaicBmp = wx.Image('icons/mosaic-icon.png',wx.BITMAP_TYPE_PNG).ConvertToBitmap()
-        #mosaicBmp = wx.Image('icons/new/mosaic_camera.png',wx.BITMAP_TYPE_PNG).ConvertToBitmap()
-        carBmp = wx.Image('icons/car-icon.png',wx.BITMAP_TYPE_PNG).ConvertToBitmap()
-        cropBmp = wx.Image('icons/new/crop.png',wx.BITMAP_TYPE_PNG).ConvertToBitmap()
-        snapBmp = wx.Image('icons/new/snap.png',wx.BITMAP_TYPE_PNG).ConvertToBitmap()
-        cameraBmp = wx.Image('icons/new/camera.png',wx.BITMAP_TYPE_PNG).ConvertToBitmap()
-        liveBmp = wx.Image('icons/new/livemode.png',wx.BITMAP_TYPE_PNG).ConvertToBitmap()
-        batmanBmp = wx.Image('icons/new/batman.png',wx.BITMAP_TYPE_PNG).ConvertToBitmap()
-
-        self.DeleteTool(self.wx_ids['Subplots'])
-        #self.DeleteTool(self.wx_ids['Pan'])
-        #add the mutually exclusive/toggleable tools to the toolbar, see superclass for details on how function works
-        self.moveHereTool = self.add_user_tool('movehere',6,carBmp,True,'move scope here')
-        self.snapHereTool = self.add_user_tool('snaphere',7,cameraBmp,True,'move scope and snap image here')
-        self.snapPictureTool = self.add_user_tool('snappic',8,mosaicBmp,True,'take 3x3 mosaic on click')
-        self.selectNear = self.add_user_tool('selectnear',9,selectnearBmp,True,'Add Nearest Point to selection')
-        #self.selectTool=self.add_user_tool('select', 10, selectBmp, True, 'Select Points')
-        self.addTool = self.add_user_tool('add', 10, addpointBmp, True, 'Add a Point')
-        self.oneTool = self.add_user_tool('selectone', 11, oneBmp, True, 'Choose pointLine2D 1')
-        self.twoTool = self.add_user_tool('selecttwo', 12, twoBmp, True, 'Choose pointLine2D 2')
-
-
-        self.AddSeparator()
-        self.AddSeparator()
-
-        #add the simple button click tools
-        #self.leftcorrTool=self.AddSimpleTool(self.ON_CORR_LEFT,leftcorrBmp,'do something with correlation','correlation baby!')
-        self.liveModeTool = self.AddSimpleTool(self.ON_LIVE_MODE,liveBmp,'Enter Live Mode','liveMode')
-        self.deleteTool=self.AddSimpleTool(self.ON_DELETE_SELECTED,trashBmp,'Delete selected points','delete points')
-        self.corrTool=self.AddSimpleTool(self.ON_CORR,corrBmp,'Ajdust pointLine2D 2 with correlation','corrTool')
-        self.stepTool=self.AddSimpleTool(self.ON_STEP,stepBmp,'Take one step using points 1+2','stepTool')
-        self.ffTool=self.AddSimpleTool(self.ON_FF,ffBmp,'Auto-take steps till C<.3 or off image','fastforwardTool')
-
-        self.snapNowTool = self.AddSimpleTool(self.ON_SNAP,snapBmp,'Take a snap now','snapHereTool')
-        self.onCropTool = self.AddSimpleTool(self.ON_CROP,cropBmp,'Crop field of view','cropTool')
-
-        #self.refTool=self.AddSimpleTool(self.ON_,refBmp,'Refine the current set of positions, starting around point 1 and propogating out','refineTool')
-
-        #add the toggleable tools
-        self.gridTool=self.AddCheckTool(self.ON_GRID,gridBmp,wx.NullBitmap,'toggle rotate boxes')
-        #self.finetuneTool=self.AddSimpleTool(self.ON_FINETUNE,smalltargetBmp,'auto fine tune positions','finetuneTool')
-        #self.redrawTool=self.AddSimpleTool(self.ON_REDRAW,smalltargetBmp,'redraw canvas','redrawTool')
-        self.rotateTool=self.AddCheckTool(self.ON_ROTATE,rotateBmp,wx.NullBitmap,'toggle rotate boxes')
-        #self.AddSimpleTool(self.ON_ROTATE,rotateBmp,'toggle rotate mosaic boxes according to rotation','rotateTool')
-        self.runAcqTool=self.AddSimpleTool(self.ON_RUN,batmanBmp,'Acquire AT Data','run_tool')
-
-        #setup the controls for the mosaic
-        self.showmagCheck = wx.CheckBox(self)
-        self.showmagCheck.SetValue(False)
-        self.magChoiceCtrl = wx.lib.agw.floatspin.FloatSpin(self,size=(65, -1 ),
-                                       value=self.canvas.posList.mosaic_settings.mag,
-                                       min_val=0,
-                                       increment=.1,
-                                       digits=2,
-                                       name='magnification')
-		#wx.lib.intctrl.IntCtrl( self, value=63,size=( 30, -1 ) )
-        self.mosaicXCtrl = wx.lib.intctrl.IntCtrl( self, value=1,size=( 20, -1 ) )
-        self.mosaicYCtrl = wx.lib.intctrl.IntCtrl( self, value=1,size=( 20, -1 ) )
-        self.overlapCtrl = wx.lib.intctrl.IntCtrl( self, value=10,size=( 25, -1 ))
-
-        #setup the controls for the min/max slider
-        minstart=0
-        maxstart=500
-        #self.sliderMinCtrl = wx.lib.intctrl.IntCtrl( self, value=minstart,size=( 30, -1 ))
-        self.slider = wx.Slider(self,value=250,minValue=minstart,maxValue=maxstart,size=( 180, -1),style = wx.SL_SELRANGE)
-        self.sliderMaxCtrl = wx.lib.intctrl.IntCtrl( self, value=maxstart,size=( 60, -1 ))
-
-        #add the control for the mosaic
-        self.AddControl(wx.StaticText(self,label="Show Mosaic"))
-        self.AddControl(self.showmagCheck)
-        self.AddControl(wx.StaticText(self,label="Mag"))
-        self.AddControl( self.magChoiceCtrl)
-        self.AddControl(wx.StaticText(self,label="MosaicX"))
-        self.AddControl(self.mosaicXCtrl)
-        self.AddControl(wx.StaticText(self,label="MosaicY"))
-        self.AddControl(self.mosaicYCtrl)
-        self.AddControl(wx.StaticText(self,label="%Overlap"))
-        self.AddControl(self.overlapCtrl)
-        self.AddSeparator()
-        #self.AddControl(self.sliderMinCtrl)
-        self.AddControl(self.slider)
-        self.AddControl(self.sliderMaxCtrl)
-
-        #bind event handles for the various tools
-
-        #this one i think is inherited... the zoom_tool function
-        self.Bind(wx.EVT_TOOL, self.on_toggle_pan_zoom, self.zoom_tool)
-        # self.Bind(wx.wx.EVT_TOOL,self.canvas.OnHomeTool,self.home_tool)
-        self.Bind(wx.EVT_CHECKBOX,self.toggleMosaicVisible,self.showmagCheck)
-        self.Bind( wx.lib.agw.floatspin.EVT_FLOATSPIN,self.updateMosaicSettings, self.magChoiceCtrl)
-        self.Bind(wx.lib.intctrl.EVT_INT,self.updateMosaicSettings, self.mosaicXCtrl)
-        self.Bind(wx.lib.intctrl.EVT_INT,self.updateMosaicSettings, self.mosaicYCtrl)
-        self.Bind(wx.lib.intctrl.EVT_INT,self.updateMosaicSettings, self.overlapCtrl)
-
-        #event binding for slider
-        self.Bind(wx.EVT_SCROLL_THUMBRELEASE,self.canvas.OnSliderChange,self.slider)
-        #self.Bind(wx.lib.intctrl.EVT_INT,self.updateSliderRange, self.sliderMinCtrl)
-        self.Bind(wx.lib.intctrl.EVT_INT,self.updateSliderRange, self.sliderMaxCtrl)
-
-        wx.EVT_TOOL(self, self.ON_LIVE_MODE, self.canvas.OnLiveMode)
-        wx.EVT_TOOL(self, self.ON_DELETE_SELECTED, self.canvas.OnDeletePoints)
-        wx.EVT_TOOL(self, self.ON_CORR, self.canvas.OnCorrTool)
-        wx.EVT_TOOL(self, self.ON_STEP, self.canvas.OnStepTool)
-        wx.EVT_TOOL(self, self.ON_RUN, self.canvas.OnRunAcq)
-        wx.EVT_TOOL(self, self.ON_FF, self.canvas.OnFastForwardTool)
-        wx.EVT_TOOL(self, self.ON_GRID, self.canvas.OnGridTool)
-        #wx.EVT_TOOL(self, self.ON_FINETUNE, self.canvas.OnFineTuneTool)
-        #wx.EVT_TOOL(self, self.ON_REDRAW, self.canvas.OnRedraw)
-        wx.EVT_TOOL(self, self.ON_ROTATE, self.canvas.OnRotateTool)
-
-        wx.EVT_TOOL(self, self.ON_SNAP, self.canvas.OnSnapTool)
-        wx.EVT_TOOL(self, self.ON_CROP, self.canvas.OnCropTool)
-
-
-        self.Realize()
-
-    def updateMosaicSettings(self,evt=""):
-        """"update the mosaic_settings variables of the canvas and the posList of the canvas and redraw
-        set_mosaic_settings should take care of what is necessary to replot the mosaic"""
-        self.canvas.posList.set_mosaic_settings(self.getMosaicParameters())
-        self.canvas.mosaic_settings=self.getMosaicParameters()
-        self.canvas.draw()
-
-    def updateSliderRange(self,evt=""):
-        #self.setSliderMin(self.sliderMinCtrl.GetValue())
-        self.setSliderMax(self.sliderMaxCtrl.GetValue())
-
-    def toggleMosaicVisible(self,evt=""):
-        """call the set_mosaic_visible function of self.canvas.posList to initiate what is necessary to hide the mosaic box"""
-        self.canvas.posList.set_mosaic_visible(self.showmagCheck.IsChecked())
-        self.canvas.draw()
-
-    def getMosaicParameters(self):
-        """extract out an instance of MosaicSettings from the current controls with the proper values"""
-        return MosaicSettings(mag=self.magChoiceCtrl.GetValue(),
-                              show_box=self.showmagCheck.IsChecked(),
-                              mx=self.mosaicXCtrl.GetValue(),
-                              my=self.mosaicYCtrl.GetValue(),
-                              overlap=self.overlapCtrl.GetValue())
-
-    #unused
-    def CrossCursor(self, event):
-        self.canvas.SetCursor(wx.StockCursor(wx.CURSOR_ARROW))
-    #overrides the default
-    def home(self,event):
-        """calls self.canvas.OnHomeTool(), should be triggered by the hometool press.. overrides default behavior"""
-        self.canvas.OnHomeTool()
-    def setSliderMin(self,min=0):
-        self.slider.SetMin(min)
-    def setSliderMax(self,max=500):
-        self.slider.SetMax(max)
-
-
-
-
-class MosaicPanel(FigureCanvas):
-    """A panel that extends the matplotlib class FigureCanvas for plotting all the plots, and handling all the GUI interface events
-    """
-    def __init__(self, parent, config, **kwargs):
-        """keyword the same as standard init function for a FigureCanvas"""
-        self.figure = Figure(figsize=(5, 9))
-        FigureCanvas.__init__(self, parent, -1, self.figure, **kwargs)
-        self.canvas = self.figure.canvas
-
-        #format the appearance
-        self.figure.set_facecolor((1,1,1))
-        self.figure.set_edgecolor((1,1,1))
-        self.canvas.SetBackgroundColour('white')
-
-        #add subplots for various things
-        self.subplot = self.figure.add_axes([.05,.5,.92,.5])
-        self.posone_plot = self.figure.add_axes([.1,.05,.2,.4])
-        self.postwo_plot = self.figure.add_axes([.37,.05,.2,.4])
-        self.corrplot = self.figure.add_axes([.65,.05,.25,.4])
-
-        #initialize the camera settings and mosaic settings
-        self.cfg=config
-
-        self.camera_settings=CameraSettings()
-        self.camera_settings.load_settings(config)
-        mosaic_settings=MosaicSettings()
-        mosaic_settings.load_settings(config)
-        self.MM_config_file= str(self.cfg.Read('MM_config_file',""))
-        print self.MM_config_file
-
-        #setup the image source
-        self.imgSrc=None
-        while self.imgSrc is None:
-            try:
-                self.imgSrc=imageSource(self.MM_config_file)
-            except:
-                traceback.print_exc(file=sys.stdout)
-                dlg = wx.MessageBox("Error Loading Micromanager\n check scope and re-select config file","MM Error")
-                self.EditMMConfig()
-
-        channels=self.imgSrc.get_channels()
-        self.channel_settings=ChannelSettings(self.imgSrc.get_channels())
-        self.channel_settings.load_settings(config)
-        self.imgSrc.set_channel(self.channel_settings.map_chan)
-        map_chan=self.channel_settings.map_chan
-        if map_chan not in channels: #if the saved settings don't match, call up dialog
-            self.EditChannels()
-            map_chan=self.channel_settings.map_chan
-        self.imgSrc.set_channel(map_chan)
-        self.imgSrc.set_exposure(self.channel_settings.exposure_times[map_chan])
-
-        #load the SIFT settings
-
-        self.SiftSettings = SiftSettings()
-        self.SiftSettings.load_settings(config)
-
-        self.CorrSettings = CorrSettings()
-        self.CorrSettings.load_settings(config)
-
-        # load Zstack settings
-        self.zstack_settings = ZstackSettings()
-        self.zstack_settings.load_settings(config)
-
-        #setup a blank position list
-        self.posList=posList(self.subplot,mosaic_settings,self.camera_settings)
-        #start with no MosaicImage
-        self.mosaicImage=None
-        #start with relative_motion on, so that keypress calls shift_selected_curved() of posList
-        self.relative_motion = True
-
-        self.focusCorrectionList = posList(self.subplot)
-
-        #read saved position list from configuration file
-        pos_list_string = self.cfg.Read('focal_pos_list_pickle',"")
-        #if the saved list is not default blank.. add it to current list
-        print "pos_list",pos_list_string
-        if len(pos_list_string)>0:
-            print "loading saved position list"
-            pl = pickle.loads(pos_list_string)
-            self.focusCorrectionList.add_from_posList(pl)
-        x,y,z = self.focusCorrectionList.getXYZ()
-        if len(x)>2:
-            XYZ = np.column_stack((x,y,z))
-            self.imgSrc.define_focal_plane(np.transpose(XYZ))
-
-
-        #start with no toolbar and no lasso tool
-        self.navtoolbar = None
-        self.lasso = None
-        self.lassoLock=False
-
-        self.canvas.mpl_connect('button_press_event', self.on_press)
-        self.canvas.mpl_connect('button_release_event', self.on_release)
-        self.canvas.mpl_connect('key_press_event', self.on_key)
-
-    def handle_close(self,evt=None):
-        print "handling close"
-        #if not self.mosaicImage == None:
-        #    self.mosaicImage.cursor_prr.cancel()
-        self.imgSrc.mmc.unloadAllDevices()
-
-    def OnLoad(self,rootPath):
-        self.rootPath=rootPath
-        print "transpose toggle state",self.imgSrc.transpose_xy
-        self.mosaicImage=MosaicImage(self.subplot,self.posone_plot,self.postwo_plot,self.corrplot,self.imgSrc,rootPath,figure=self.figure)
-        self.OnCropTool()
-        self.draw()
-
-    def write_slice_metadata(self,filename,ch,xpos,ypos,zpos):
-        f = open(filename, 'w')
-        channelname=self.channel_settings.prot_names[ch]
-        (height,width)=self.imgSrc.get_sensor_size()
-        ScaleFactorX=self.imgSrc.get_pixel_size()
-        ScaleFactorY=self.imgSrc.get_pixel_size()
-        exp_time=self.channel_settings.exposure_times[ch]
-
-        f.write("Channel\tWidth\tHeight\tMosaicX\tMosaicY\tScaleX\tScaleY\tExposureTime\n")
-        f.write("%s\t%d\t%d\t%d\t%d\t%f\t%f\t%f\n" % \
-        (channelname, width, height, 1, 1, ScaleFactorX, ScaleFactorY, exp_time))
-        f.write("XPositions\tYPositions\tFocusPositions\n")
-        f.write("%s\t%s\t%s\n" %(xpos, ypos, zpos))
-
-    def write_session_metadata(self,outdir):
-        filename=os.path.join(outdir,'session_metadata.txt')
-        f = open(filename, 'w')
-
-        (height,width)=self.imgSrc.get_sensor_size()
-        Nch=0
-        for k,ch in enumerate(self.channel_settings.channels):
-            if self.channel_settings.usechannels[ch]:
-                Nch+=1
-
-        f.write("Width\tHeight\t#chan\tMosaicX\tMosaicY\tScaleX\tScaleY\n")
-        f.write("%d\t%d\t%d\t%d\t%d\t%f\t%f\n" % (width,height, Nch,self.posList.mosaic_settings.mx, self.posList.mosaic_settings.mx, self.imgSrc.get_pixel_size(), self.imgSrc.get_pixel_size()))
-        f.write("Channel\tExposure Times (msec)\tRLPosition\n")
-        for k,ch in enumerate(self.channel_settings.channels):
-            if self.channel_settings.usechannels[ch]:
-                f.write(self.channel_settings.prot_names[ch] + "\t" + "%f\t%s\n" % (self.channel_settings.exposure_times[ch],ch))
-
-    def MultiDAcq(self,outdir,x,y,slice_index,frame_index=0):
-
-        #print datetime.datetime.now().time()," starting multiDAcq, autofocus on"
-        self.imgSrc.set_hardware_autofocus_state(True)
-        #print datetime.datetime.now().time()," starting stage move"
-        self.imgSrc.move_stage(x,y)
-        attempts=0
-        #print datetime.datetime.now().time()," starting autofocus"
-        if self.imgSrc.has_hardware_autofocus():
-            #wait till autofocus settles
-            while not self.imgSrc.is_hardware_autofocus_done():
-                #time.sleep(.05)
-                attempts+=1
-                if attempts>100:
-                    print "not auto-focusing correctly.. giving up after 10 seconds"
-                    break
-
-
-            self.imgSrc.set_hardware_autofocus_state(False) #turn off autofocus
-
-        else:
-            score=self.imgSrc.image_based_autofocus(chan=self.channel_settings.map_chan)
-            print score
-
-        #print datetime.datetime.now().time()," starting multichannel acq"
-        currZ=self.imgSrc.get_z()
-
-        #print 'flag is,',self.zstack_settings.zstack_flag
-
-        if self.zstack_settings.zstack_flag:
-            furthest_distance = self.zstack_settings.zstack_delta * (self.zstack_settings.zstack_number-1)/2
-            zplanes_to_visit = [(currZ-furthest_distance) + i*self.zstack_settings.zstack_delta for i in range(self.zstack_settings.zstack_number)]
-        else:
-            zplanes_to_visit = [currZ]
-            print 'no zstack!'
-        #print 'zplanes_to_visit : ',zplanes_to_visit
-
-        for z_index,zplane in enumerate(zplanes_to_visit):
-            for k,ch in enumerate(self.channel_settings.channels):
-                #print datetime.datetime.now().time()," start channel",ch, " zplane", zplane
-                prot_name=self.channel_settings.prot_names[ch]
-                path=os.path.join(outdir,prot_name)
-                if self.channel_settings.usechannels[ch]:
-                    ti = time.clock()*1000
-                    print time.clock(),'start'
-                    z = zplane + self.channel_settings.zoffsets[ch]
-                    self.imgSrc.set_z(z)
-                    self.imgSrc.set_exposure(self.channel_settings.exposure_times[ch])
-                    self.imgSrc.set_channel(ch)
-                    t2 = time.clock()*1000
-                    print time.clock(),t2-ti, 'ms to get to snap image from start'
-                    data=self.imgSrc.snap_image()
-                    t3 = time.clock()*1000
-                    print time.clock(),t3-t2, 'ms to snap image'
-                    self.dataQueue.put((slice_index,frame_index, z_index, prot_name,path,data,ch,x,y,z))
-
-
-    def OnRunAcq(self,event="none"):
-        print "running"
-        #self.channel_settings
-        #self.pos_list
-        #self.imgSrc
-
-        #get an output directory
-        dlg=wx.DirDialog(self,message="Pick output directory",defaultPath= os.path.split(self.rootPath)[0])
-        button_pressed = dlg.ShowModal()
-        if button_pressed == wx.ID_CANCEL:
-            wx.MessageBox("You didn't enter a save directory... \n Aborting aquisition")
-            return None
-
-        outdir=dlg.GetPath()
-        dlg.Destroy()
-        print outdir, 'is outdir'
-
-        #setup output directories
-        for k,ch in enumerate(self.channel_settings.channels):
-            if self.channel_settings.usechannels[ch]:
-                thedir=os.path.join(outdir,self.channel_settings.prot_names[ch])
-                if not os.path.isdir(thedir):
-                    os.makedirs(thedir)
-
-        self.write_session_metadata(outdir)
-
-        #step the stage back to the first position, position by position
-        #so as to not lose the immersion oil
-        (x,y)=self.imgSrc.get_xy()
-        currpos=self.posList.get_position_nearest(x,y)
-        while currpos is not None:
-            #turn on autofocus
-            self.imgSrc.set_hardware_autofocus_state(True)
-            self.imgSrc.move_stage(currpos.x,currpos.y)
-            currpos=self.posList.get_prev_pos(currpos)
-
-
-        self.dataQueue = mp.Queue()
-        self.saveProcess =  mp.Process(target=file_save_process,args=(self.dataQueue,STOP_TOKEN))
-        self.saveProcess.start()
-
-        #loop over positions
-        for i,pos in enumerate(self.posList.slicePositions):
-            #turn on autofocus
-            if pos.frameList is None:
-                self.MultiDAcq(outdir,pos.x,pos.y,i)
-            else:
-                for j,fpos in enumerate(pos.frameList.slicePositions):
-                    self.MultiDAcq(outdir,fpos.x,fpos.y,i,j)
-
-        self.dataQueue.put(STOP_TOKEN)
-        self.saveProcess.join()
-        print "save process ended"
-
-
-
-    def EditChannels(self,event = "none"):
-        dlg = ChangeChannelSettings(None, -1, title = "Channel Settings", settings = self.channel_settings,style=wx.OK)
-        ret=dlg.ShowModal()
-        if ret == wx.ID_OK:
-            self.channel_settings=dlg.GetSettings()
-            self.channel_settings.save_settings(self.cfg)
-            map_chan=self.channel_settings.map_chan
-            self.imgSrc.set_channel(map_chan)
-            self.imgSrc.set_exposure(self.channel_settings.exposure_times[map_chan])
-            print "should be changed"
-
-        dlg.Destroy()
-
-    def OnLiveMode(self,evt="none"):
-        expTimes=LiveMode.launchLive(self.imgSrc,exposure_times=self.channel_settings.exposure_times)
-        self.channel_settings.exposure_times=expTimes
-        self.channel_settings.save_settings(self.cfg)
-        #reset the current channel to the mapping channel, and it's exposure
-        map_chan=self.channel_settings.map_chan
-        self.imgSrc.set_channel(map_chan)
-        self.imgSrc.set_exposure(self.channel_settings.exposure_times[map_chan])
-
-    def EditSIFTSettings(self, event = "none"):
-        dlg = ChangeSiftSettings(None, -1, title= "Edit SIFT Settings", settings = self.SiftSettings, style = wx.OK)
-        ret=dlg.ShowModal()
-        if ret == wx.ID_OK:
-            self.SiftSettings = dlg.GetSettings()
-            self.SiftSettings.save_settings(self.cfg)
-        dlg.Destroy()
-
-
-    def EditCorrSettings(self, event = "none"):
-        dlg = ChangeCorrSettings(None, -1, title= "Edit Corr Settings", settings = self.CorrSettings, style = wx.OK)
-        ret=dlg.ShowModal()
-        if ret == wx.ID_OK:
-            self.CorrSettings = dlg.GetSettings()
-            self.CorrSettings.save_settings(self.cfg)
-        dlg.Destroy()
-
-    def EditMMConfig(self, event = "none"):
-
-        fullpath=self.MM_config_file
-        if fullpath is None:
-            fullpath = ""
-
-        (dir,file)=os.path.split(fullpath)
-        dlg = wx.FileDialog(self,"select configuration file",dir,file,"*.cfg")
-
-        dlg.ShowModal()
-        self.MM_config_file = str(dlg.GetPath())
-        self.cfg.Write('MM_config_file',self.MM_config_file)
-
-        dlg.Destroy()
-
-    def EditZstackSettings(self,event = "none"):
-        dlg = ChangeZstackSettings(None, -1, title= "Edit Ztack Settings", settings = self.zstack_settings, style = wx.OK)
-        ret=dlg.ShowModal()
-        if ret == wx.ID_OK:
-            self.zstack_settings = dlg.GetSettings()
-            self.zstack_settings.save_settings(self.cfg)
-        dlg.Destroy()
-
-
-    def EditFocusCorrectionPlane(self, event = None):
-        global win
-        win = FocusCorrectionPlaneWindow(self.focusCorrectionList,self.imgSrc)
-        win.show()
-
-    def LaunchMMBrowser(self, event = None):
-        global win
-        win = MMPropertyBrowser(self.imgSrc.mmc)
-        win.show()
-
-    def repaint_image(self,evt):
-        """event handler used when the slider bar changes and you want to repaint the MosaicImage with a different color scale"""
-        if not self.mosaicImage==None:
-            self.mosaicImage.repaint()
-            self.draw()
-
-    def lasso_callback(self, verts):
-        """callback function for handling the lasso event, called from on_release"""
-        #select the points inside the vertices listed
-        self.posList.select_points_inside(verts)
-        #redraw the plot
-        self.canvas.draw_idle()
-        #release the widgetlock and remove the lasso
-        self.canvas.widgetlock.release(self.lasso)
-        self.lassoLock=False
-        del self.lasso
-
-    def on_key(self,evt):
-        if (evt.inaxes == self.mosaicImage.axis):
-            if (evt.key == 'a'):
-                self.posList.select_all()
-                self.draw()
-            if (evt.key == 'd'):
-                self.posList.delete_selected()
-
-    def on_press(self, evt):
-        """canvas mousedown handler
-        """
-        #on a left click
-        if evt.button == 1:
-            #if something hasn't locked the widget
-            if self.canvas.widgetlock.locked():
-                return
-            #if the click is inside the axis
-            if evt.inaxes is None:
-                return
-            #if we have a toolbar
-            if (self.navtoolbar):
-                #figure out which of the mutually exclusive toolbar buttons are active
-                mode = self.navtoolbar.get_mode()
-                #call the appropriate function
-                if (evt.inaxes == self.mosaicImage.one_axis):
-                    self.posList.pos1.setPosition(evt.xdata,evt.ydata)
-                    self.mosaicImage.paintPointsOneTwo(self.posList.pos1.getPosition(),self.posList.pos2.getPosition())
-                elif (evt.inaxes == self.mosaicImage.two_axis):
-                    self.posList.pos2.setPosition(evt.xdata,evt.ydata)
-                    self.mosaicImage.paintPointsOneTwo(self.posList.pos1.getPosition(),self.posList.pos2.getPosition())
-                else:
-                    if (mode == 'movehere'):
-                        self.imgSrc.set_xy(evt.xdata,evt.ydata,self.imgSrc.use_focus_plane)
-                    if (mode == 'selectone'):
-                        self.posList.set_pos1_near(evt.xdata,evt.ydata)
-                        if not (self.posList.pos2 == None):
-                            self.mosaicImage.paintPointsOneTwo(self.posList.pos1.getPosition(),self.posList.pos2.getPosition())
-                    if (mode == 'selecttwo'):
-                        self.posList.set_pos2_near(evt.xdata,evt.ydata)
-                        if not (self.posList.pos1 == None):
-                            self.mosaicImage.paintPointsOneTwo(self.posList.pos1.getPosition(),self.posList.pos2.getPosition())
-                    if (mode == 'selectnear'):
-                        pos=self.posList.get_position_nearest(evt.xdata,evt.ydata)
-                        if not evt.key=='shift':
-                            self.posList.set_select_all(False)
-                        pos.set_selected(True)
-                    elif (mode == 'add'):
-                        print ('add point at',evt.xdata,evt.ydata)
-                        self.posList.add_position(evt.xdata,evt.ydata)
-                        self.mosaicImage.imgCollection.add_covered_point(evt.xdata,evt.ydata)
-
-                    elif (mode  == 'select' ):
-                        self.lasso = MyLasso(evt.inaxes, (evt.xdata, evt.ydata), self.lasso_callback,linecolor='white')
-                        self.lassoLock=True
-                        self.canvas.widgetlock(self.lasso)
-                    elif (mode == 'snappic' ):
-                        (fw,fh)=self.mosaicImage.imgCollection.get_image_size_um()
-                        for i in range(-1,2):
-                            for j in range(-1,2):
-                                self.mosaicImage.imgCollection.add_image_at(evt.xdata+(j*fw),evt.ydata+(i*fh))
-                    elif (mode == 'snaphere'):
-                        self.mosaicImage.imgCollection.add_image_at(evt.xdata,evt.ydata)
-
-                self.draw()
-
-    def on_release(self, evt):
-        """canvas mouseup handler
-        """
-        # Note: lasso_callback is not called on click without drag so we release
-        #   the lock here to handle this case as well.
-        if evt.button == 1:
-            if self.lassoLock:
-                self.canvas.widgetlock.release(self.lasso)
-                self.lassoLock=False
-        else:
-            #this would be for handling right click release, and call up a popup menu, this is not implemented so it gives an error
-            self.show_popup_menu((evt.x, self.canvas.GetSize()[1]-evt.y), None)
-
-    def get_toolbar(self):
-        """"return the toolbar, make one if neccessary"""
-        if not self.navtoolbar:
-            self.navtoolbar = MosaicToolbar(self.canvas)
-            self.navtoolbar.Realize()
-        return self.navtoolbar
-
-    def OnSliderChange(self,evt):
-        """handler for when the maximum value slider changes"""
-        if not self.mosaicImage==None:
-            self.mosaicImage.set_maxval(self.get_toolbar().slider.GetValue())
-            self.draw()
-
-    def OnGridTool(self,evt):
-        """handler for when the grid tool is toggled"""
-        #returns whether the toggle is True or False
-        visible=self.navtoolbar.GetToolState(self.navtoolbar.ON_GRID)
-        #make the frames grid visible/invisible accordingly
-        self.posList.set_frames_visible(visible)
-        self.draw()
-
-    def OnDeletePoints(self,event="none"):
-        """handlier for handling the Delete tool press"""
-        self.posList.delete_selected()
-        self.draw()
-
-    def OnRotateTool(self,evt):
-        """handler for handling when the Rotate tool is toggled"""
-        if self.navtoolbar.GetToolState(self.navtoolbar.ON_ROTATE):
-            self.posList.rotate_boxes()
-        else:
-            self.posList.unrotate_boxes()
-        self.draw()
-
-    def OnStepTool(self,evt=""):
-        """handler for when the StepTool is pressed"""
-        #we call another steptool function so that the fast forward tool can use the same function
-        goahead=self.StepTool()
-        self.draw()
-
-    def OnCorrTool(self,evt=""):
-        """handler for when the CorrTool is pressed"""
-        #we call another function so the step tool can use the same function
-        passed=self.CorrTool()
-        #inliers=self.SiftCorrTool(window=70)
-        self.draw()
-
-    def OnSnapTool(self,evt=""):
-        #takes snap straight away
-        self.mosaicImage.imgCollection.ohSnap()
-        if self.mosaicImage.imgCollection.imgCount == 1:
-            self.OnCropTool()
-        self.draw()
-
-    def OnHomeTool(self):
-        """handler which overrides the usual behavior of the home button, just resets the zoom on the main subplot for the mosaicImage"""
-        self.mosaicImage.set_view_home()
-        self.draw()
-
-    def OnCropTool(self,evt=""):
-        self.mosaicImage.crop_to_images(evt)
-        self.draw()
-
-    def OnFineTuneTool(self,evt=""):
-        print "fine tune tool not yet implemented, should do something to make fine adjustments to current position list"
-        #this is a list of positions which we forbid from being point 1, our anchor points
-        badpositions = []
-        badstreak=0
-        if ((self.posList.pos1 != None) & (self.posList.pos2 != None)):
-            #start with point 1 where it is, and make point 2 the next point
-            #self.posList.set_pos2(self.posList.get_next_pos(self.posList.pos1))
-            #we are going to loop through until point 2 reaches the end
-            #while (self.posList.pos2 != None):
-            if badstreak>2:
-                return
-            #adjust the position of point 2 using a fine scale alignment with a small search radius
-            corrval=self.CorrTool()
-            #each time through the loop we are going to move point 2 but not point 1, but after awhile
-            #we expect the correlation to fall off, at which point we will move point 1 to be closer
-            # so first lets try moving point 1 to be the closest point to pos2 that we have fixed (which hasn't been marked "bad")
-            if (corrval<.3):
-                #lets make point 1 the point just before this one which is still a "good one"
-                newp1=self.posList.get_prev_pos(self.posList.pos2)
-                #if its marked bad, lets try the one before it
-                while (newp1 in badpositions):
-                    newp1=self.posList.get_prev_pos(newp1)
-                self.posList.set_pos1(newp1)
-                #try again
-                corrval2=self.CorrTool()
-                if (corrval2<.3):
-                    badstreak=badstreak+1
-                    #if this fails a second time, lets assume that this point 2 is a messed up one and skip it
-                    #we just want to make sure that we don't use it as a point 1 in the future
-                    badpositions.append(self.posList.pos2)
-            else:
-                badstreak=0
-            #select pos2 as the next point in line
-            self.posList.set_pos2(self.posList.get_next_pos(self.posList.pos2))
-            self.draw()
-
-    #===========================================================================
-    # def PreviewTool(self,evt):
-    #    """handler for handling the make preview stack tool.... not fully implemented"""
-    #    (h_um,w_um)=self.calcMosaicSize()
-    #    mypf=pointFinder(self.positionarray,self.tif_filename,self.extent,self.originalfactor)
-    #    mypf.make_preview_stack(w_um, h_um)
-    #===========================================================================
-    def OnRedraw(self,evt=""):
-        self.mosaicImage.paintPointsOneTwo((self.posList.pos1.x,self.posList.pos1.y),
-                                           (self.posList.pos2.x,self.posList.pos2.y),
-                                                               100)
-        self.draw()
-
-    def OnFastForwardTool(self,event):
-
-<<<<<<< HEAD
-        goahead=True
-        #keep doing this till the StepTool says it shouldn't go forward anymore
-        while (goahead):
-            goahead=self.StepTool()
-            self.OnCropTool()
-            self.draw()
-        #call up a box and make a beep alerting the user for help
-        wx.MessageBox('Fast Forward Aborted, Help me','Info')
-=======
-        def antifreeze():
-            """handler for the FastForwardTool"""
-            goahead=True
-            #keep doing this till the StepTool says it shouldn't go forward anymore
-            while (goahead):
-                goahead=self.StepTool()
-                self.OnCropTool()
-                self.draw()
-            #call up a box and make a beep alerting the user for help
-            wx.MessageBox('Fast Forward Aborted, Help me','Info')
-        t = Thread(target=antifreeze())
-        t.start()
->>>>>>> 68d9c23c
-
-    def StepTool(self):
-        """function for performing a step, assuming point1 and point2 have been selected
-
-        keywords:
-        window)size of the patch to cut out
-        delta)size of shifts in +/- x,y to look for correlation
-        skip)the number of positions in pixels to skip over when sampling shifts
-
-        """
-        newpos=self.posList.new_position_after_step()
-        #if the new postiion was not created, or if it wasn't on the array stop and return False
-        if newpos == None:
-            return False
-        #if not self.is_pos_on_array(newpos):
-        #    return False
-        #if things were fine, fine adjust the position
-        #corrval=self.CorrTool(window,delta,skip)
-        #return self.SiftCorrTool(window)
-        return self.CorrTool()
-
-    def SiftCorrTool(self,window=70):
-        """function for performing the correction of moving point2 to match the image shown around point1
-
-        keywords)
-        window)radious of the patch to cut out in microns
-        return inliers
-        inliers is the number of inliers in the best transformation obtained by this operation
-
-        """
-        (dxy_um,inliers)=self.mosaicImage.align_by_sift((self.posList.pos1.x,self.posList.pos1.y),(self.posList.pos2.x,self.posList.pos2.y),window = window,SiftSettings=self.SiftSettings)
-        (dx_um,dy_um)=dxy_um
-        self.posList.pos2.shiftPosition(-dx_um,-dy_um)
-        return len(inliers)>self.SiftSettings.inlier_thresh
-
-    def CorrTool(self):
-        """function for performing the correlation correction of two points, identified as point1 and point2
-
-        keywords)
-        window)size of the patch to cut out
-        delta)size of shifts in +/- x,y to look for correlation
-        skip)the number of positions in pixels to skip over when sampling shifts
-
-        """
-
-        (corrval,dxy_um)=self.mosaicImage.align_by_correlation((self.posList.pos1.x,self.posList.pos1.y),(self.posList.pos2.x,self.posList.pos2.y),CorrSettings=self.CorrSettings)
-
-        (dx_um,dy_um)=dxy_um
-        self.posList.pos2.shiftPosition(-dx_um,-dy_um)
-        #self.draw()
-        return corrval>self.CorrSettings.corr_thresh
-
-    def OnKeyPress(self,event="none"):
-        """function for handling key press events"""
-
-        #pull out the current bounds
-        #(minx,maxx)=self.subplot.get_xbound()
-        (miny,maxy)=self.subplot.get_ybound()
-
-        #make the jump a size dependant on the y extent of the bounds, and depending on whether you are holding down shift
-        if event.ShiftDown():
-            jump=(maxy-miny)/20
-        else:
-            jump=(maxy-miny)/100
-        #initialize the jump to be zero
-        dx=dy=0
-
-
-        keycode=event.GetKeyCode()
-
-        #if keycode in (wx.WXK_DELETE,wx.WXK_BACK,wx.WXK_NUMPAD_DELETE):
-        #    self.posList.delete_selected()
-        #    self.draw()
-        #    return
-        #handle arrow key presses
-        if keycode == wx.WXK_DOWN:
-            dy=jump
-        elif keycode == wx.WXK_UP:
-            dy=-jump
-        elif keycode == wx.WXK_LEFT:
-            dx=-jump
-        elif keycode == wx.WXK_RIGHT:
-            dx=jump
-        #skip the event if not handled above
-        else:
-            event.Skip()
-        #if we have a jump move accomplish it depending on whether you have relative_motion on/off
-        if not (dx==0 and dy==0):
-            if self.relative_motion:
-                self.posList.shift_selected_curve(dx, dy)
-            else:
-                self.posList.shift_selected(dx,dy)
-            self.draw()
-
-class ZVISelectFrame(wx.Frame):
-    """class extending wx.Frame for highest level handling of GUI components """
-    ID_RELATIVEMOTION = wx.NewId()
-    ID_EDIT_CAMERA_SETTINGS = wx.NewId()
-    ID_EDIT_SMARTSEM_SETTINGS = wx.NewId()
-    ID_SORTPOINTS = wx.NewId()
-    ID_SHOWNUMBERS = wx.NewId()
-    ID_SAVETRANSFORM = wx.NewId()
-    ID_EDITTRANSFORM = wx.NewId()
-    ID_FLIPVERT = wx.NewId()
-    #ID_FULLRES = wx.NewId()
-    ID_SAVE_SETTINGS = wx.NewId()
-    ID_EDIT_CHANNELS = wx.NewId()
-    ID_EDIT_MM_CONFIG = wx.NewId()
-    ID_EDIT_SIFT = wx.NewId()
-    ID_MM_PROP_BROWSER = wx.NewId()
-    ID_EDIT_CORR = wx.NewId()
-    ID_EDIT_FOCUS_CORRECTION = wx.NewId()
-    ID_USE_FOCUS_CORRECTION = wx.NewId()
-    ID_TRANSPOSE_XY = wx.NewId()
-    ID_EDIT_ZSTACK = wx.NewId()
-
-    def __init__(self, parent, title):
-        """default init function for a wx.Frame
-
-        keywords:
-        parent)parent window to associate it with
-        title) title of the
-
-        """
-        #default metadata info and image file, remove for release
-        #default_meta=""
-        #default_image=""
-
-        #recursively call old init function
-        wx.Frame.__init__(self, parent, title=title, size=(1550,885),pos=(5,5))
-        self.cfg = wx.Config('settings')
-        #setup a mosaic panel
-        self.mosaicCanvas=MosaicPanel(self,config=self.cfg)
-
-        #setup menu
-        menubar = wx.MenuBar()
-        options = wx.Menu()
-        transformMenu = wx.Menu()
-        Platform_Menu = wx.Menu()
-        Imaging_Menu = wx.Menu()
-
-        #OPTIONS MENU
-        self.relative_motion = options.Append(self.ID_RELATIVEMOTION, 'Relative motion?', 'Move points in the ribbon relative to the apparent curvature, else in absolution coordinates',kind=wx.ITEM_CHECK)
-        self.sort_points = options.Append(self.ID_SORTPOINTS,'Sort positions?','Should the program automatically sort the positions by their X coordinate from right to left?',kind=wx.ITEM_CHECK)
-        self.show_numbers = options.Append(self.ID_SHOWNUMBERS,'Show numbers?','Display a number next to each position to show the ordering',kind=wx.ITEM_CHECK)
-        self.flipvert = options.Append(self.ID_FLIPVERT,'Flip Image Vertically?','Display the image flipped vertically relative to the way it was meant to be displayed',kind=wx.ITEM_CHECK)
-        #self.fullResOpt = options.Append(self.ID_FULLRES,'Load full resolution (speed vs memory)','Rather than loading a 10x downsampled ',kind=wx.ITEM_CHECK)
-        self.saveSettings = options.Append(self.ID_SAVE_SETTINGS,'Save Settings','Saves current configuration settings to config file that will be loaded automatically',kind=wx.ITEM_NORMAL)
-        self.transpose_xy = options.Append(self.ID_TRANSPOSE_XY,'Transpose XY','Flips the x,y display so the vertical ribbons run horizontally',kind=wx.ITEM_CHECK)
-
-
-        #options.Check(self.ID_FULLRES,self.cfg.ReadBool('fullres',False))
-
-        self.edit_transform = options.Append(self.ID_EDIT_CAMERA_SETTINGS,'Edit Camera Properties...','Edit the size of the camera chip and the pixel size',kind=wx.ITEM_NORMAL)
-
-        #SETUP THE CALLBACKS
-        self.Bind(wx.EVT_MENU, self.SaveSettings, id=self.ID_SAVE_SETTINGS)
-        self.Bind(wx.EVT_MENU, self.ToggleRelativeMotion, id=self.ID_RELATIVEMOTION)
-        self.Bind(wx.EVT_MENU, self.ToggleSortOption, id=self.ID_SORTPOINTS)
-        self.Bind(wx.EVT_MENU, self.ToggleShowNumbers,id=self.ID_SHOWNUMBERS)
-        self.Bind(wx.EVT_MENU, self.EditCameraSettings, id=self.ID_EDIT_CAMERA_SETTINGS)
-        self.Bind(wx.EVT_MENU, self.ToggleTransposeXY, id = self.ID_TRANSPOSE_XY)
-
-
-        #SET THE INTIAL SETTINGS
-        options.Check(self.ID_RELATIVEMOTION,self.cfg.ReadBool('relativemotion',True))
-        options.Check(self.ID_SORTPOINTS,True)
-        options.Check(self.ID_SHOWNUMBERS,False)
-        options.Check(self.ID_FLIPVERT,self.cfg.ReadBool('flipvert',False))
-        options.Check(self.ID_TRANSPOSE_XY,self.cfg.ReadBool('transposexy',False))
-        self.ToggleTransposeXY()
-        #TRANSFORM MENU
-        self.save_transformed = transformMenu.Append(self.ID_SAVETRANSFORM,'Save Transformed?',\
-        'Rather than save the coordinates in the original space, save a transformed set of coordinates according to transform configured in set_transform...',kind=wx.ITEM_CHECK)
-        transformMenu.Check(self.ID_SAVETRANSFORM,self.cfg.ReadBool('savetransform',False))
-
-        self.edit_camera_settings = transformMenu.Append(self.ID_EDITTRANSFORM,'Edit Transform...',\
-        'Edit the transform used to save transformed coordinates, by setting corresponding points and fitting a model',kind=wx.ITEM_NORMAL)
-
-        self.Bind(wx.EVT_MENU, self.EditTransform, id=self.ID_EDITTRANSFORM)
-        self.Transform = Transform()
-        self.Transform.load_settings(self.cfg)
-
-        #PLATFORM MENU
-        self.edit_smartsem_settings = Platform_Menu.Append(self.ID_EDIT_SMARTSEM_SETTINGS,'Edit SmartSEMSettings',\
-        'Edit the settings used to set the magnification, rotation,tilt, Z position, and working distance of SEM software in position list',kind=wx.ITEM_NORMAL)
-        self.Bind(wx.EVT_MENU, self.EditSmartSEMSettings, id=self.ID_EDIT_SMARTSEM_SETTINGS)
-
-        #IMAGING SETTINGS MENU
-        self.edit_micromanager_config = Imaging_Menu.Append(self.ID_EDIT_MM_CONFIG,'Set MicroManager Configuration',kind=wx.ITEM_NORMAL)
-        self.edit_zstack_settings = Imaging_Menu.Append(self.ID_EDIT_ZSTACK,'Edit Zstack settings', kind = wx.ITEM_NORMAL)
-        self.edit_channels = Imaging_Menu.Append(self.ID_EDIT_CHANNELS,'Edit Channels',kind=wx.ITEM_NORMAL)
-        self.edit_SIFT_settings = Imaging_Menu.Append(self.ID_EDIT_SIFT, 'Edit SIFT settings',kind=wx.ITEM_NORMAL)
-        self.edit_CORR_settings = Imaging_Menu.Append(self.ID_EDIT_CORR,'Edit CorrTool settings',kind=wx.ITEM_NORMAL)
-        self.launch_MM_PropBrowser = Imaging_Menu.Append(self.ID_MM_PROP_BROWSER,'Open MicroManager Property Browser',kind = wx.ITEM_NORMAL)
-        self.focus_correction_plane = Imaging_Menu.Append(self.ID_EDIT_FOCUS_CORRECTION,'Edit Focus Correction Plane',kind = wx.ITEM_NORMAL)
-        self.use_focus_correction = Imaging_Menu.Append(self.ID_USE_FOCUS_CORRECTION,'Use Focus Correction?','Use Focus Correction For Mapping',kind=wx.ITEM_CHECK)
-
-
-        self.Bind(wx.EVT_MENU, self.ToggleUseFocusCorrection,id=self.ID_USE_FOCUS_CORRECTION)
-        self.Bind(wx.EVT_MENU, self.mosaicCanvas.EditZstackSettings,id=self.ID_EDIT_ZSTACK)
-        self.Bind(wx.EVT_MENU, self.mosaicCanvas.EditMMConfig, id = self.ID_EDIT_MM_CONFIG)
-        self.Bind(wx.EVT_MENU, self.mosaicCanvas.EditChannels, id = self.ID_EDIT_CHANNELS)
-        self.Bind(wx.EVT_MENU, self.mosaicCanvas.EditSIFTSettings, id = self.ID_EDIT_SIFT)
-        self.Bind(wx.EVT_MENU, self.mosaicCanvas.EditCorrSettings, id = self.ID_EDIT_CORR)
-        self.Bind(wx.EVT_MENU, self.mosaicCanvas.LaunchMMBrowser, id = self.ID_MM_PROP_BROWSER)
-        self.Bind(wx.EVT_MENU, self.mosaicCanvas.EditFocusCorrectionPlane, id = self.ID_EDIT_FOCUS_CORRECTION)
-        Imaging_Menu.Check(self.ID_USE_FOCUS_CORRECTION,self.cfg.ReadBool('use_focus_correction',False))
-
-        menubar.Append(options, '&Options')
-        menubar.Append(transformMenu,'&Transform')
-        menubar.Append(Platform_Menu,'&Platform Options')
-        menubar.Append(Imaging_Menu,'&Imaging Settings')
-        self.SetMenuBar(menubar)
-
-        #setup a file picker for the metadata selector
-        #self.meta_label=wx.StaticText(self,id=wx.ID_ANY,label="metadata file")
-        #self.meta_filepicker=wx.FilePickerCtrl(self,message='Select a metadata file',\
-        #path="",name='metadataFilePickerCtrl1',\
-        #style=wx.FLP_USE_TEXTCTRL, size=wx.Size(300,20),wildcard='*.*')
-        #self.meta_filepicker.SetPath(self.cfg.Read('default_metadatapath',""))
-        #self.meta_formatBox=wx.ComboBox(self,id=wx.ID_ANY,value='ZeissXML',\
-        #size=wx.DefaultSize,choices=['ZVI','ZeissXML','SimpleCSV','ZeissCZI'], name='File Format For Meta Data')
-        #self.meta_formatBox.SetEditable(False)
-        #self.meta_load_button=wx.Button(self,id=wx.ID_ANY,label="Load",name="metadata load")
-        #self.meta_enter_button=wx.Button(self,id=wx.ID_ANY,label="Edit",name="manual meta")
-
-        #define the image file picker components
-        self.imgCollectLabel=wx.StaticText(self,id=wx.ID_ANY,label="image collection directory")
-        self.imgCollectDirPicker=wx.DirPickerCtrl(self,message='Select a directory to store images',\
-        path="",name='imgCollectPickerCtrl1',\
-        style=wx.FLP_USE_TEXTCTRL, size=wx.Size(300,20))
-        self.imgCollectDirPicker.SetPath(self.cfg.Read('default_imagepath',""))
-        self.imgCollect_load_button=wx.Button(self,id=wx.ID_ANY,label="Load",name="imgCollect load")
-
-        #wire up the button to the "OnLoad" button
-        self.Bind(wx.EVT_BUTTON, self.OnImageCollectLoad,self.imgCollect_load_button)
-        #self.Bind(wx.EVT_BUTTON, self.OnMetaLoad,self.meta_load_button)
-        #self.Bind(wx.EVT_BUTTON, self.OnEditImageMetadata,self.meta_enter_button)
-        self.Bind(wx.EVT_CLOSE, self.OnClose)
-        #define the array picker components
-        self.array_label=wx.StaticText(self,id=wx.ID_ANY,label="array file")
-        self.array_filepicker=wx.FilePickerCtrl(self,message='Select an array file',\
-        path="",name='arrayFilePickerCtrl1',\
-        style=wx.FLP_USE_TEXTCTRL, size=wx.Size(300,20),wildcard='*.*')
-        self.array_filepicker.SetPath(self.cfg.Read('default_arraypath',""))
-
-        self.array_load_button=wx.Button(self,id=wx.ID_ANY,label="Load",name="load button")
-        self.array_formatBox=wx.ComboBox(self,id=wx.ID_ANY,value='AxioVision',\
-        size=wx.DefaultSize,choices=['uManager','AxioVision','SmartSEM','OMX','ZEN'], name='File Format For Position List')
-        self.array_formatBox.SetEditable(False)
-        self.array_save_button=wx.Button(self,id=wx.ID_ANY,label="Save",name="save button")
-        self.array_saveframes_button=wx.Button(self,id=wx.ID_ANY,label="Save Frames",name="save-frames button")
-
-        #wire up the button to the "OnLoad" button
-        self.Bind(wx.EVT_BUTTON, self.OnArrayLoad,self.array_load_button)
-        self.Bind(wx.EVT_BUTTON, self.OnArraySave,self.array_save_button)
-        self.Bind(wx.EVT_BUTTON, self.OnArraySaveFrames,self.array_saveframes_button)
-
-        #define a horizontal sizer for them and place the file picker components in there
-        #self.meta_filepickersizer=wx.BoxSizer(wx.HORIZONTAL)
-        #self.meta_filepickersizer.Add(self.meta_label,0,wx.EXPAND)
-        #self.meta_filepickersizer.Add(self.meta_filepicker,1,wx.EXPAND)
-        #self.meta_filepickersizer.Add(wx.StaticText(self,id=wx.ID_ANY,label="Metadata Format:"))
-        #self.meta_filepickersizer.Add(self.meta_formatBox,0,wx.EXPAND)
-        #self.meta_filepickersizer.Add(self.meta_load_button,0,wx.EXPAND)
-        #self.meta_filepickersizer.Add(self.meta_enter_button,0,wx.EXPAND)
-
-        #define a horizontal sizer for them and place the file picker components in there
-        self.imgCollect_filepickersizer=wx.BoxSizer(wx.HORIZONTAL)
-        self.imgCollect_filepickersizer.Add(self.imgCollectLabel,0,wx.EXPAND)
-        self.imgCollect_filepickersizer.Add(self.imgCollectDirPicker,1,wx.EXPAND)
-        self.imgCollect_filepickersizer.Add(self.imgCollect_load_button,0,wx.EXPAND)
-
-        #define a horizontal sizer for them and place the file picker components in there
-        self.array_filepickersizer=wx.BoxSizer(wx.HORIZONTAL)
-        self.array_filepickersizer.Add(self.array_label,0,wx.EXPAND)
-        self.array_filepickersizer.Add(self.array_filepicker,1,wx.EXPAND)
-        self.array_filepickersizer.Add(wx.StaticText(self,id=wx.ID_ANY,label="Format:"))
-        self.array_filepickersizer.Add(self.array_formatBox,0,wx.EXPAND)
-        self.array_filepickersizer.Add(self.array_load_button,0,wx.EXPAND)
-        self.array_filepickersizer.Add(self.array_save_button,0,wx.EXPAND)
-        self.array_filepickersizer.Add(self.array_saveframes_button,0,wx.EXPAND)
-
-        #define the overall vertical sizer for the frame
-        self.sizer = wx.BoxSizer(wx.VERTICAL)
-        #place the filepickersizer into the vertical arrangement
-        self.sizer.Add(self.imgCollect_filepickersizer,0,wx.EXPAND)
-        #self.sizer.Add(self.meta_filepickersizer,0,wx.EXPAND)
-        self.sizer.Add(self.array_filepickersizer,0,wx.EXPAND)
-        self.sizer.Add(self.mosaicCanvas.get_toolbar(), 0, wx.LEFT | wx.EXPAND)
-        self.sizer.Add(self.mosaicCanvas, 0, wx.EXPAND)
-
-        #self.poslist_set=False
-        #set the overall sizer and autofit everything
-        self.SetSizer(self.sizer)
-        self.SetAutoLayout(1)
-        self.Bind(wx.EVT_CHAR_HOOK, self.OnKeyPress)
-
-        #self.sizer.Fit(self)
-        self.Show(True)
-
-        self.SmartSEMSettings=SmartSEMSettings()
-        self.app = QtGui.QApplication([])
-        #self.app.exec_()
-
-        #self.OnImageLoad()
-        #self.OnArrayLoad()
-        #self.mosaicCanvas.draw()
-    def ToggleTransposeXY(self,evt=None):
-        print "toggle called",self.transpose_xy.IsChecked()
-
-        self.mosaicCanvas.imgSrc.transpose_xy = self.transpose_xy.IsChecked()
-
-
-    def SaveSettings(self,event="none"):
-        #save the transform parameters
-        self.Transform.save_settings(self.cfg)
-
-        #save the menu options
-        self.cfg.WriteBool('relativemotion',self.relative_motion.IsChecked())
-        #self.cfg.WriteBool('flipvert',self.flipvert.IsChecked())
-        #self.cfg.WriteBool('fullres',self.fullResOpt.IsChecked())
-        self.cfg.WriteBool('savetransform',self.save_transformed.IsChecked())
-        self.cfg.WriteBool('transposexy',self.transpose_xy.IsChecked())
-        #save the camera settings
-        self.mosaicCanvas.posList.camera_settings.save_settings(self.cfg)
-
-        #save the mosaic options
-        self.mosaicCanvas.posList.mosaic_settings.save_settings(self.cfg)
-
-        #save the SEMSettings
-        self.SmartSEMSettings.save_settings(self.cfg)
-
-        self.cfg.Write('default_imagepath',self.imgCollectDirPicker.GetPath())
-        #self.cfg.Write('default_metadatapath',self.meta_filepicker.GetPath())
-        self.cfg.Write('default_arraypath',self.array_filepicker.GetPath())
-
-        focal_pos_lis_string = pickle.dumps(self.mosaicCanvas.focusCorrectionList)
-        self.cfg.Write("focal_pos_list_pickle",focal_pos_lis_string)
-
-    def OnKeyPress(self,event="none"):
-        """forward the key press event to the mosaicCanvas handler"""
-        mpos=wx.GetMousePosition()
-        mcrect=self.mosaicCanvas.GetScreenRect()
-        if mcrect.Contains(mpos):
-            self.mosaicCanvas.OnKeyPress(event)
-        else:
-            event.Skip()
-
-    def OnArrayLoad(self,event="none"):
-        """event handler for the array load button"""
-        if self.array_formatBox.GetValue()=='AxioVision':
-            self.mosaicCanvas.posList.add_from_file(self.array_filepicker.GetPath())
-        elif self.array_formatBox.GetValue()=='OMX':
-            print "not yet implemented"
-        elif self.array_formatBox.GetValue()=='SmartSEM':
-            SEMsetting=self.mosaicCanvas.posList.add_from_file_SmartSEM(self.array_filepicker.GetPath())
-            self.SmartSEMSettings=SEMsetting
-        elif self.array_formatBox.GetValue()=='ZEN':
-            self.mosaicCanvas.posList.add_from_file_ZEN(self.array_filepicker.GetPath())
-
-        self.mosaicCanvas.draw()
-
-    def OnArraySave(self,event):
-        """event handler for the array save button"""
-        if self.array_formatBox.GetValue()=='AxioVision':
-            if self.save_transformed.IsChecked():
-                self.mosaicCanvas.posList.save_position_list(self.array_filepicker.GetPath(),trans=self.Transform)
-            else:
-                self.mosaicCanvas.posList.save_position_list(self.array_filepicker.GetPath())
-        elif self.array_formatBox.GetValue()=='OMX':
-            if self.save_transformed.IsChecked():
-                self.mosaicCanvas.posList.save_position_list_OMX(self.array_filepicker.GetPath(),trans=self.Transform);
-            else:
-                self.mosaicCanvas.posList.save_position_list_OMX(self.array_filepicker.GetPath(),trans=None);
-        elif self.array_formatBox.GetValue()=='SmartSEM':
-            if self.save_transformed.IsChecked():
-                self.mosaicCanvas.posList.save_position_list_SmartSEM(self.array_filepicker.GetPath(),SEMS=self.SmartSEMSettings,trans=self.Transform)
-            else:
-                self.mosaicCanvas.posList.save_position_list_SmartSEM(self.array_filepicker.GetPath(),SEMS=self.SmartSEMSettings,trans=None)
-        elif self.array_formatBox.GetValue()=='ZEN':
-            if self.save_transformed.IsChecked():
-                self.mosaicCanvas.posList.save_position_list_ZENczsh(self.array_filepicker.GetPath(),trans=self.Transform,planePoints=self.planePoints)
-            else:
-                self.mosaicCanvas.posList.save_position_list_ZENczsh(self.array_filepicker.GetPath(),trans=None,planePoints=self.planePoints)
-        elif self.array_formatBox.GetValue()=='uManager':
-            if self.save_transformed.IsChecked():
-                self.mosaicCanvas.posList.save_position_list_uM(self.array_filepicker.GetPath(),trans=self.Transform)
-            else:
-                self.mosaicCanvas.posList.save_position_list_uM(self.array_filepicker.GetPath(),trans=None)
-
-    def OnImageCollectLoad(self,event):
-        path=self.imgCollectDirPicker.GetPath()
-        self.mosaicCanvas.OnLoad(path)
-
-    def OnArraySaveFrames(self,event):
-        if self.array_formatBox.GetValue()=='AxioVision':
-            if self.save_transformed.IsChecked():
-                self.mosaicCanvas.posList.save_frame_list(self.array_filepicker.GetPath(),trans=self.Transform)
-            else:
-                self.mosaicCanvas.posList.save_frame_list(self.array_filepicker.GetPath())
-        elif self.array_formatBox.GetValue()=='OMX':
-            if self.save_transformed.IsChecked():
-                self.mosaicCanvas.posList.save_frame_list_OMX(self.array_filepicker.GetPath(),trans=self.Transform);
-            else:
-                self.mosaicCanvas.posList.save_frame_list_OMX(self.array_filepicker.GetPath(),trans=None);
-        elif self.array_formatBox.GetValue()=='SmartSEM':
-            if self.save_transformed.IsChecked():
-                self.mosaicCanvas.posList.save_frame_list_SmartSEM(self.array_filepicker.GetPath(),SEMS=self.SmartSEMSettings,trans=self.Transform)
-            else:
-                self.mosaicCanvas.posList.save_frame_list_SmartSEM(self.array_filepicker.GetPath(),SEMS=self.SmartSEMSettings,trans=None)
-
-    def ToggleRelativeMotion(self,event):
-        """event handler for handling the toggling of the relative motion"""
-        if self.relative_motion.IsChecked():
-            self.mosaicCanvas.relative_motion=(True)
-        else:
-            self.mosaicCanvas.relative_motion=(False)
-    def ToggleSortOption(self,event):
-        """event handler for handling the toggling of the relative motion"""
-        if self.sort_points.IsChecked():
-            self.mosaicCanvas.posList.dosort=(True)
-        else:
-            self.mosaicCanvas.posList.dosort=(False)
-    def ToggleUseFocusCorrection(self,event):
-        """event handler for handling the toggling of using focus correction plane"""
-        if self.use_focus_correction.IsChecked():
-            "print use focus correction"
-            self.mosaicCanvas.imgSrc.use_focus_plane = True
-        else:
-            "print do not use focus correction"
-            self.mosaicCanvas.imgSrc.use_focus_plane = False
-
-    def ToggleShowNumbers(self,event):
-        if self.show_numbers.IsChecked():
-            self.mosaicCanvas.posList.setNumberVisibility(True)
-        else:
-            self.mosaicCanvas.posList.setNumberVisibility(False)
-        self.mosaicCanvas.draw()
-
-    def EditCameraSettings(self,event):
-        """event handler for clicking the camera setting menu button"""
-        dlg = ChangeCameraSettings(None, -1,
-                                   title="Camera Settings",
-                                   settings=self.mosaicCanvas.camera_settings)
-        dlg.ShowModal()
-        #del self.posList.camera_settings
-        #passes the settings to the position list
-        self.mosaicCanvas.camera_settings=dlg.GetSettings()
-        self.mosaicCanvas.posList.set_camera_settings(dlg.GetSettings())
-        dlg.Destroy()
-
-    def EditSmartSEMSettings(self,event):
-        dlg = ChangeSEMSettings(None, -1,
-                                   title="Smart SEM Settings",
-                                   settings=self.SmartSEMSettings)
-        dlg.ShowModal()
-        del self.SmartSEMSettings
-        #passes the settings to the position list
-        self.SmartSEMSettings=dlg.GetSettings()
-        dlg.Destroy()
-
-    def EditTransform(self,event):
-        """event handler for clicking the edit transform menu button"""
-        dlg = ChangeTransform(None, -1,title="Adjust Transform")
-        dlg.ShowModal()
-        #passes the settings to the position list
-        #(pts_from,pts_to,transformType,flipVert,flipHoriz)=dlg.GetTransformInfo()
-        #print transformType
-
-        self.Transform=dlg.getTransform()
-        #for index,pt in enumerate(pts_from):
-        #    (xp,yp)=self.Transform.transform(pt.x,pt.y)
-        #    print("%5.5f,%5.5f -> %5.5f,%5.5f (%5.5f, %5.5f)"%(pt.x,pt.y,xp,yp,pts_to[index].x,pts_to[index].y))
-        dlg.Destroy()
-
-    def OnClose(self,event):
-        print "closing"
-
-        self.mosaicCanvas.handle_close()
-        self.Destroy()
-
-<<<<<<< HEAD
-if __name__ == '__main__':
-    #dirname=sys.argv[1]
-    #print dirname
-    faulthandler.enable()
-    app = wx.App(False)
-    # Create a new app, don't redirect stdout/stderr to a window.
-    frame = ZVISelectFrame(None,"Mosaic Planner")
-    # A Frame is a top-level window.
-    app.MainLoop()
-    QtGui.QApplication.quit()
-=======
-#dirname=sys.argv[1]
-#print dirname
-faulthandler.enable()
-app = wx.App(False)
-# Create a new app, don't redirect stdout/stderr to a window.
-frame = ZVISelectFrame(None,"Mosaic Planner")
-# A Frame is a top-level window.
-app.MainLoop()
-QtGui.QApplication.quit()
-
->>>>>>> 68d9c23c
+#===============================================================================
+#
+#  License: GPL
+#
+#  This program is free software; you can redistribute it and/or
+#  modify it under the terms of the GNU General Public License 2
+#  as published by the Free Software Foundation.
+#
+#  This program is distributed in the hope that it will be useful,
+#  but WITHOUT ANY WARRANTY; without even the implied warranty of
+#  MERCHANTABILITY or FITNESS FOR A PARTICULAR PURPOSE.  See the
+#  GNU General Public License for more details.
+#
+#   You should have received a copy of the GNU General Public License
+#  along with this program; if not, write to the Free Software
+#  Foundation, Inc., 59 Temple Place - Suite 330, Boston, MA  02111-1307, USA.
+#
+#===============================================================================
+from matplotlib.backends.backend_wxagg import FigureCanvasWxAgg as FigureCanvas
+from NavigationToolBarImproved import NavigationToolbar2Wx_improved as NavBarImproved
+from matplotlib.figure import Figure
+import OleFileIO_PL,os
+from PIL import Image
+import wx.lib.intctrl
+import numpy as np
+#from Settings import MosaicSettings, CameraSettings,SiftSettings,ChangeCameraSettings, ImageSettings, ChangeImageMetadata, SmartSEMSettings, ChangeSEMSettings, ChannelSettings, ChangeChannelSettings, ChangeSiftSettings
+from Settings import *
+from PositionList import posList
+from MyLasso import MyLasso
+from MosaicImage import MosaicImage
+from Transform import Transform,ChangeTransform
+from xml.dom.minidom import parseString
+import wx
+import xml.etree.ElementTree as ET
+import numpy
+from imageSourceMM import imageSource
+import LiveMode
+from pyqtgraph.Qt import QtCore, QtGui
+import sys, traceback
+from tifffile import imsave
+import time
+from MMPropertyBrowser import MMPropertyBrowser
+import threading
+from FocusCorrectionPlaneWindow import FocusCorrectionPlaneWindow
+import pickle
+import faulthandler
+import datetime
+from threading import Thread
+import multiprocessing as mp
+STOP_TOKEN = 'STOP!!!'
+
+def file_save_process(queue,stop_token):
+    while True:
+        token=queue.get()
+        if token == stop_token:
+            return
+        else:
+            (slice_index,frame_index, z_index, prot_name,path,data,ch,x,y,z)=token
+            tif_filepath=os.path.join(path,prot_name+"_S%04d_F%04d_Z%02d.tif"%(slice_index,frame_index,z_index))
+            metadata_filepath=os.path.join(path,prot_name+"_S%04d_F%04d_Z%02d_metadata.txt"%(slice_index,frame_index,z_index))
+            imsave(tif_filepath,data)
+
+    #write_slice_metadata(metadata_filepath,ch,x,y,z)
+
+def write_slice_metadata(filename,ch,xpos,ypos,zpos):
+    f = open(filename, 'w')
+    channelname = self.channel_settings.prot_names[ch]
+    (height,width)=self.imgSrc.get_sensor_size()
+    ScaleFactorX=self.imgSrc.get_pixel_size()
+    ScaleFactorY=self.imgSrc.get_pixel_size()
+    exp_time=self.channel_settings.exposure_times[ch]
+
+    f.write("Channel\tWidth\tHeight\tMosaicX\tMosaicY\tScaleX\tScaleY\tExposureTime\n")
+    f.write("%s\t%d\t%d\t%d\t%d\t%f\t%f\t%f\n" % \
+    (channelname, width, height, 1, 1, ScaleFactorX, ScaleFactorY, exp_time))
+    f.write("XPositions\tYPositions\tFocusPositions\n")
+    f.write("%s\t%s\t%s\n" %(xpos, ypos, zpos))
+
+class MosaicToolbar(NavBarImproved):
+    """A custom toolbar which adds buttons and to interact with a MosaicPanel
+
+    current installed buttons which, along with zoom/pan
+    are in "at most one of group can be selected mode":
+    selectnear: a cursor point
+    select: a lasso like icon
+    add: a cursor with a plus sign
+    selectone: a cursor with a number 1
+    selecttwo: a cursor with a number 2
+
+    installed Simple tool buttons:
+    deleteTool) calls self.canvas.OnDeleteSelected ID=ON_DELETE_SELECTED
+    corrTool: a button that calls self.canvas.OnCorrTool ID=ON_CORR
+    stepTool: a button that calls self.canvas.OnStepTool ID=ON_STEP
+    ffTool: a button that calls OnFastForwardTool ID=ON_FF
+
+
+    installed Toggle tool buttons:
+    gridTool: a toggled button that calls self.canvas.OnGridTool with the ID=ON_GRID
+    rotateTool: a toggled button that calls self.canvas.OnRotateTool with the ID=ON_ROTATE
+    THESE SHOULD PROBABLY BE CHANGED TO BE MORE MODULAR IN ITS EFFECT AND NOT ASSUME SOMETHING
+    ABOUT THE STRUCTURE OF self.canvas
+
+    a set of controls for setting the parameters of a mosaic (see class MosaicSettings)
+    the function getMosaicSettings will return an instance of MosaicSettings with the current settings from the controls
+    the function self.canvas.posList.set_mosaic_settings(self.getMosaicSettings) will be called when the mosaic settings are changed
+    the function self.canvas.posList.set_mosaic_visible(visible) will be called when the show? checkmark is click/unclick
+    THIS SHOULD BE CHANGED TO BE MORE MODULAR IN ITS EFFECT
+
+    note this will also call self.canvas.OnHomeTool when the home button is pressed
+    """
+    ON_FIND = wx.NewId()
+    ON_SELECT  = wx.NewId()
+    ON_NEWPOINT = wx.NewId()
+    ON_DELETE_SELECTED = wx.NewId()
+    #ON_CORR_LEFT = wx.NewId()
+    ON_STEP = wx.NewId()
+    ON_FF = wx.NewId()
+    ON_CORR = wx.NewId()
+    ON_FINETUNE = wx.NewId()
+    ON_GRID = wx.NewId()
+    ON_ROTATE = wx.NewId()
+    ON_REDRAW = wx.NewId()
+    ON_LIVE_MODE = wx.NewId()
+    MAGCHOICE = wx.NewId()
+    SHOWMAG = wx.NewId()
+    ON_ACQGRID = wx.NewId()
+    ON_RUN = wx.NewId()
+    ON_SNAP = wx.NewId()
+    ON_CROP = wx.NewId()
+
+    def __init__(self, plotCanvas):
+        """initializes this object
+
+        keywords)
+        plotCanvas: an instance of MosaicPanel which has the correct features (see class doc)
+
+        """
+
+        #recursively call the init function of what we are extending
+        NavBarImproved.__init__(self, plotCanvas)
+        wx.Log.SetLogLevel(0)
+        #import the icons
+        selectBmp=wx.Image('icons/lasso-icon.png', wx.BITMAP_TYPE_PNG).ConvertToBitmap()
+        addpointBmp=wx.Image('icons/add-icon.bmp', wx.BITMAP_TYPE_BMP).ConvertToBitmap()
+        trashBmp =  wx.Image('icons/delete-icon.png', wx.BITMAP_TYPE_PNG).ConvertToBitmap()
+        selectnearBmp =  wx.Image('icons/cursor2-icon.png', wx.BITMAP_TYPE_PNG).ConvertToBitmap()
+        # wx.Image('icons/cursor-icon.bmp', wx.BITMAP_TYPE_BMP).ConvertToBitmap()
+        oneBmp =wx.Image('icons/one-icon.bmp', wx.BITMAP_TYPE_BMP).ConvertToBitmap()
+        twoBmp =wx.Image('icons/two-icon.bmp', wx.BITMAP_TYPE_BMP).ConvertToBitmap()
+        stepBmp = wx.Image('icons/step-icon.png', wx.BITMAP_TYPE_PNG).ConvertToBitmap()
+        leftcorrBmp = wx.ArtProvider.GetBitmap(wx.ART_GO_BACK,wx.ART_TOOLBAR)
+        corrBmp = wx.Image('icons/target-icon.png', wx.BITMAP_TYPE_PNG).ConvertToBitmap()
+        ffBmp =  wx.Image('icons/ff-icon.png', wx.BITMAP_TYPE_PNG).ConvertToBitmap()
+        smalltargetBmp = wx.Image('icons/small-target-icon.png', wx.BITMAP_TYPE_PNG).ConvertToBitmap()
+        rotateBmp = wx.Image('icons/rotate-icon.png', wx.BITMAP_TYPE_PNG).ConvertToBitmap()
+        gridBmp = wx.Image('icons/grid-icon.png', wx.BITMAP_TYPE_PNG).ConvertToBitmap()
+        cameraBmp = wx.Image('icons/camera-icon.png',wx.BITMAP_TYPE_PNG).ConvertToBitmap()
+        mosaicBmp = wx.Image('icons/mosaic-icon.png',wx.BITMAP_TYPE_PNG).ConvertToBitmap()
+        #mosaicBmp = wx.Image('icons/new/mosaic_camera.png',wx.BITMAP_TYPE_PNG).ConvertToBitmap()
+        carBmp = wx.Image('icons/car-icon.png',wx.BITMAP_TYPE_PNG).ConvertToBitmap()
+        cropBmp = wx.Image('icons/new/crop.png',wx.BITMAP_TYPE_PNG).ConvertToBitmap()
+        snapBmp = wx.Image('icons/new/snap.png',wx.BITMAP_TYPE_PNG).ConvertToBitmap()
+        cameraBmp = wx.Image('icons/new/camera.png',wx.BITMAP_TYPE_PNG).ConvertToBitmap()
+        liveBmp = wx.Image('icons/new/livemode.png',wx.BITMAP_TYPE_PNG).ConvertToBitmap()
+        batmanBmp = wx.Image('icons/new/batman.png',wx.BITMAP_TYPE_PNG).ConvertToBitmap()
+
+        self.DeleteTool(self.wx_ids['Subplots'])
+        #self.DeleteTool(self.wx_ids['Pan'])
+        #add the mutually exclusive/toggleable tools to the toolbar, see superclass for details on how function works
+        self.moveHereTool = self.add_user_tool('movehere',6,carBmp,True,'move scope here')
+        self.snapHereTool = self.add_user_tool('snaphere',7,cameraBmp,True,'move scope and snap image here')
+        self.snapPictureTool = self.add_user_tool('snappic',8,mosaicBmp,True,'take 3x3 mosaic on click')
+        self.selectNear = self.add_user_tool('selectnear',9,selectnearBmp,True,'Add Nearest Point to selection')
+        #self.selectTool=self.add_user_tool('select', 10, selectBmp, True, 'Select Points')
+        self.addTool = self.add_user_tool('add', 10, addpointBmp, True, 'Add a Point')
+        self.oneTool = self.add_user_tool('selectone', 11, oneBmp, True, 'Choose pointLine2D 1')
+        self.twoTool = self.add_user_tool('selecttwo', 12, twoBmp, True, 'Choose pointLine2D 2')
+
+
+        self.AddSeparator()
+        self.AddSeparator()
+
+        #add the simple button click tools
+        #self.leftcorrTool=self.AddSimpleTool(self.ON_CORR_LEFT,leftcorrBmp,'do something with correlation','correlation baby!')
+        self.liveModeTool = self.AddSimpleTool(self.ON_LIVE_MODE,liveBmp,'Enter Live Mode','liveMode')
+        self.deleteTool=self.AddSimpleTool(self.ON_DELETE_SELECTED,trashBmp,'Delete selected points','delete points')
+        self.corrTool=self.AddSimpleTool(self.ON_CORR,corrBmp,'Ajdust pointLine2D 2 with correlation','corrTool')
+        self.stepTool=self.AddSimpleTool(self.ON_STEP,stepBmp,'Take one step using points 1+2','stepTool')
+        self.ffTool=self.AddSimpleTool(self.ON_FF,ffBmp,'Auto-take steps till C<.3 or off image','fastforwardTool')
+
+        self.snapNowTool = self.AddSimpleTool(self.ON_SNAP,snapBmp,'Take a snap now','snapHereTool')
+        self.onCropTool = self.AddSimpleTool(self.ON_CROP,cropBmp,'Crop field of view','cropTool')
+
+        #self.refTool=self.AddSimpleTool(self.ON_,refBmp,'Refine the current set of positions, starting around point 1 and propogating out','refineTool')
+
+        #add the toggleable tools
+        self.gridTool=self.AddCheckTool(self.ON_GRID,gridBmp,wx.NullBitmap,'toggle rotate boxes')
+        #self.finetuneTool=self.AddSimpleTool(self.ON_FINETUNE,smalltargetBmp,'auto fine tune positions','finetuneTool')
+        #self.redrawTool=self.AddSimpleTool(self.ON_REDRAW,smalltargetBmp,'redraw canvas','redrawTool')
+        self.rotateTool=self.AddCheckTool(self.ON_ROTATE,rotateBmp,wx.NullBitmap,'toggle rotate boxes')
+        #self.AddSimpleTool(self.ON_ROTATE,rotateBmp,'toggle rotate mosaic boxes according to rotation','rotateTool')
+        self.runAcqTool=self.AddSimpleTool(self.ON_RUN,batmanBmp,'Acquire AT Data','run_tool')
+
+        #setup the controls for the mosaic
+        self.showmagCheck = wx.CheckBox(self)
+        self.showmagCheck.SetValue(False)
+        self.magChoiceCtrl = wx.lib.agw.floatspin.FloatSpin(self,size=(65, -1 ),
+                                       value=self.canvas.posList.mosaic_settings.mag,
+                                       min_val=0,
+                                       increment=.1,
+                                       digits=2,
+                                       name='magnification')
+		#wx.lib.intctrl.IntCtrl( self, value=63,size=( 30, -1 ) )
+        self.mosaicXCtrl = wx.lib.intctrl.IntCtrl( self, value=1,size=( 20, -1 ) )
+        self.mosaicYCtrl = wx.lib.intctrl.IntCtrl( self, value=1,size=( 20, -1 ) )
+        self.overlapCtrl = wx.lib.intctrl.IntCtrl( self, value=10,size=( 25, -1 ))
+
+        #setup the controls for the min/max slider
+        minstart=0
+        maxstart=500
+        #self.sliderMinCtrl = wx.lib.intctrl.IntCtrl( self, value=minstart,size=( 30, -1 ))
+        self.slider = wx.Slider(self,value=250,minValue=minstart,maxValue=maxstart,size=( 180, -1),style = wx.SL_SELRANGE)
+        self.sliderMaxCtrl = wx.lib.intctrl.IntCtrl( self, value=maxstart,size=( 60, -1 ))
+
+        #add the control for the mosaic
+        self.AddControl(wx.StaticText(self,label="Show Mosaic"))
+        self.AddControl(self.showmagCheck)
+        self.AddControl(wx.StaticText(self,label="Mag"))
+        self.AddControl( self.magChoiceCtrl)
+        self.AddControl(wx.StaticText(self,label="MosaicX"))
+        self.AddControl(self.mosaicXCtrl)
+        self.AddControl(wx.StaticText(self,label="MosaicY"))
+        self.AddControl(self.mosaicYCtrl)
+        self.AddControl(wx.StaticText(self,label="%Overlap"))
+        self.AddControl(self.overlapCtrl)
+        self.AddSeparator()
+        #self.AddControl(self.sliderMinCtrl)
+        self.AddControl(self.slider)
+        self.AddControl(self.sliderMaxCtrl)
+
+        #bind event handles for the various tools
+
+        #this one i think is inherited... the zoom_tool function
+        self.Bind(wx.EVT_TOOL, self.on_toggle_pan_zoom, self.zoom_tool)
+        # self.Bind(wx.wx.EVT_TOOL,self.canvas.OnHomeTool,self.home_tool)
+        self.Bind(wx.EVT_CHECKBOX,self.toggleMosaicVisible,self.showmagCheck)
+        self.Bind( wx.lib.agw.floatspin.EVT_FLOATSPIN,self.updateMosaicSettings, self.magChoiceCtrl)
+        self.Bind(wx.lib.intctrl.EVT_INT,self.updateMosaicSettings, self.mosaicXCtrl)
+        self.Bind(wx.lib.intctrl.EVT_INT,self.updateMosaicSettings, self.mosaicYCtrl)
+        self.Bind(wx.lib.intctrl.EVT_INT,self.updateMosaicSettings, self.overlapCtrl)
+
+        #event binding for slider
+        self.Bind(wx.EVT_SCROLL_THUMBRELEASE,self.canvas.OnSliderChange,self.slider)
+        #self.Bind(wx.lib.intctrl.EVT_INT,self.updateSliderRange, self.sliderMinCtrl)
+        self.Bind(wx.lib.intctrl.EVT_INT,self.updateSliderRange, self.sliderMaxCtrl)
+
+        wx.EVT_TOOL(self, self.ON_LIVE_MODE, self.canvas.OnLiveMode)
+        wx.EVT_TOOL(self, self.ON_DELETE_SELECTED, self.canvas.OnDeletePoints)
+        wx.EVT_TOOL(self, self.ON_CORR, self.canvas.OnCorrTool)
+        wx.EVT_TOOL(self, self.ON_STEP, self.canvas.OnStepTool)
+        wx.EVT_TOOL(self, self.ON_RUN, self.canvas.OnRunAcq)
+        wx.EVT_TOOL(self, self.ON_FF, self.canvas.OnFastForwardTool)
+        wx.EVT_TOOL(self, self.ON_GRID, self.canvas.OnGridTool)
+        #wx.EVT_TOOL(self, self.ON_FINETUNE, self.canvas.OnFineTuneTool)
+        #wx.EVT_TOOL(self, self.ON_REDRAW, self.canvas.OnRedraw)
+        wx.EVT_TOOL(self, self.ON_ROTATE, self.canvas.OnRotateTool)
+
+        wx.EVT_TOOL(self, self.ON_SNAP, self.canvas.OnSnapTool)
+        wx.EVT_TOOL(self, self.ON_CROP, self.canvas.OnCropTool)
+
+
+        self.Realize()
+
+    def updateMosaicSettings(self,evt=""):
+        """"update the mosaic_settings variables of the canvas and the posList of the canvas and redraw
+        set_mosaic_settings should take care of what is necessary to replot the mosaic"""
+        self.canvas.posList.set_mosaic_settings(self.getMosaicParameters())
+        self.canvas.mosaic_settings=self.getMosaicParameters()
+        self.canvas.draw()
+
+    def updateSliderRange(self,evt=""):
+        #self.setSliderMin(self.sliderMinCtrl.GetValue())
+        self.setSliderMax(self.sliderMaxCtrl.GetValue())
+
+    def toggleMosaicVisible(self,evt=""):
+        """call the set_mosaic_visible function of self.canvas.posList to initiate what is necessary to hide the mosaic box"""
+        self.canvas.posList.set_mosaic_visible(self.showmagCheck.IsChecked())
+        self.canvas.draw()
+
+    def getMosaicParameters(self):
+        """extract out an instance of MosaicSettings from the current controls with the proper values"""
+        return MosaicSettings(mag=self.magChoiceCtrl.GetValue(),
+                              show_box=self.showmagCheck.IsChecked(),
+                              mx=self.mosaicXCtrl.GetValue(),
+                              my=self.mosaicYCtrl.GetValue(),
+                              overlap=self.overlapCtrl.GetValue())
+
+    #unused
+    def CrossCursor(self, event):
+        self.canvas.SetCursor(wx.StockCursor(wx.CURSOR_ARROW))
+    #overrides the default
+    def home(self,event):
+        """calls self.canvas.OnHomeTool(), should be triggered by the hometool press.. overrides default behavior"""
+        self.canvas.OnHomeTool()
+    def setSliderMin(self,min=0):
+        self.slider.SetMin(min)
+    def setSliderMax(self,max=500):
+        self.slider.SetMax(max)
+
+class MosaicPanel(FigureCanvas):
+    """A panel that extends the matplotlib class FigureCanvas for plotting all the plots, and handling all the GUI interface events
+    """
+    def __init__(self, parent, config, **kwargs):
+        """keyword the same as standard init function for a FigureCanvas"""
+        self.figure = Figure(figsize=(5, 9))
+        FigureCanvas.__init__(self, parent, -1, self.figure, **kwargs)
+        self.canvas = self.figure.canvas
+
+        #format the appearance
+        self.figure.set_facecolor((1,1,1))
+        self.figure.set_edgecolor((1,1,1))
+        self.canvas.SetBackgroundColour('white')
+
+        #add subplots for various things
+        self.subplot = self.figure.add_axes([.05,.5,.92,.5])
+        self.posone_plot = self.figure.add_axes([.1,.05,.2,.4])
+        self.postwo_plot = self.figure.add_axes([.37,.05,.2,.4])
+        self.corrplot = self.figure.add_axes([.65,.05,.25,.4])
+
+        #initialize the camera settings and mosaic settings
+        self.cfg=config
+
+        self.camera_settings=CameraSettings()
+        self.camera_settings.load_settings(config)
+        mosaic_settings=MosaicSettings()
+        mosaic_settings.load_settings(config)
+        self.MM_config_file= str(self.cfg.Read('MM_config_file',""))
+        print self.MM_config_file
+
+        #setup the image source
+        self.imgSrc=None
+        while self.imgSrc is None:
+            try:
+                self.imgSrc=imageSource(self.MM_config_file)
+            except:
+                traceback.print_exc(file=sys.stdout)
+                dlg = wx.MessageBox("Error Loading Micromanager\n check scope and re-select config file","MM Error")
+                self.EditMMConfig()
+
+        channels=self.imgSrc.get_channels()
+        self.channel_settings=ChannelSettings(self.imgSrc.get_channels())
+        self.channel_settings.load_settings(config)
+        self.imgSrc.set_channel(self.channel_settings.map_chan)
+        map_chan=self.channel_settings.map_chan
+        if map_chan not in channels: #if the saved settings don't match, call up dialog
+            self.EditChannels()
+            map_chan=self.channel_settings.map_chan
+        self.imgSrc.set_channel(map_chan)
+        self.imgSrc.set_exposure(self.channel_settings.exposure_times[map_chan])
+
+        #load the SIFT settings
+
+        self.SiftSettings = SiftSettings()
+        self.SiftSettings.load_settings(config)
+
+        self.CorrSettings = CorrSettings()
+        self.CorrSettings.load_settings(config)
+
+        # load Zstack settings
+        self.zstack_settings = ZstackSettings()
+        self.zstack_settings.load_settings(config)
+
+        #setup a blank position list
+        self.posList=posList(self.subplot,mosaic_settings,self.camera_settings)
+        #start with no MosaicImage
+        self.mosaicImage=None
+        #start with relative_motion on, so that keypress calls shift_selected_curved() of posList
+        self.relative_motion = True
+
+        self.focusCorrectionList = posList(self.subplot)
+
+        #read saved position list from configuration file
+        pos_list_string = self.cfg.Read('focal_pos_list_pickle',"")
+        #if the saved list is not default blank.. add it to current list
+        print "pos_list",pos_list_string
+        if len(pos_list_string)>0:
+            print "loading saved position list"
+            pl = pickle.loads(pos_list_string)
+            self.focusCorrectionList.add_from_posList(pl)
+        x,y,z = self.focusCorrectionList.getXYZ()
+        if len(x)>2:
+            XYZ = np.column_stack((x,y,z))
+            self.imgSrc.define_focal_plane(np.transpose(XYZ))
+
+
+        #start with no toolbar and no lasso tool
+        self.navtoolbar = None
+        self.lasso = None
+        self.lassoLock=False
+
+        self.canvas.mpl_connect('button_press_event', self.on_press)
+        self.canvas.mpl_connect('button_release_event', self.on_release)
+        self.canvas.mpl_connect('key_press_event', self.on_key)
+
+    def handle_close(self,evt=None):
+        print "handling close"
+        #if not self.mosaicImage == None:
+        #    self.mosaicImage.cursor_timer.cancel()
+        self.imgSrc.mmc.unloadAllDevices()
+
+    def OnLoad(self,rootPath):
+        self.rootPath=rootPath
+        print "transpose toggle state",self.imgSrc.transpose_xy
+        self.mosaicImage=MosaicImage(self.subplot,self.posone_plot,self.postwo_plot,self.corrplot,self.imgSrc,rootPath,figure=self.figure)
+        self.OnCropTool()
+        self.draw()
+
+    def write_slice_metadata(self,filename,ch,xpos,ypos,zpos):
+        f = open(filename, 'w')
+        channelname=self.channel_settings.prot_names[ch]
+        (height,width)=self.imgSrc.get_sensor_size()
+        ScaleFactorX=self.imgSrc.get_pixel_size()
+        ScaleFactorY=self.imgSrc.get_pixel_size()
+        exp_time=self.channel_settings.exposure_times[ch]
+
+        f.write("Channel\tWidth\tHeight\tMosaicX\tMosaicY\tScaleX\tScaleY\tExposureTime\n")
+        f.write("%s\t%d\t%d\t%d\t%d\t%f\t%f\t%f\n" % \
+        (channelname, width, height, 1, 1, ScaleFactorX, ScaleFactorY, exp_time))
+        f.write("XPositions\tYPositions\tFocusPositions\n")
+        f.write("%s\t%s\t%s\n" %(xpos, ypos, zpos))
+
+    def write_session_metadata(self,outdir):
+        filename=os.path.join(outdir,'session_metadata.txt')
+        f = open(filename, 'w')
+
+        (height,width)=self.imgSrc.get_sensor_size()
+        Nch=0
+        for k,ch in enumerate(self.channel_settings.channels):
+            if self.channel_settings.usechannels[ch]:
+                Nch+=1
+
+        f.write("Width\tHeight\t#chan\tMosaicX\tMosaicY\tScaleX\tScaleY\n")
+        f.write("%d\t%d\t%d\t%d\t%d\t%f\t%f\n" % (width,height, Nch,self.posList.mosaic_settings.mx, self.posList.mosaic_settings.mx, self.imgSrc.get_pixel_size(), self.imgSrc.get_pixel_size()))
+        f.write("Channel\tExposure Times (msec)\tRLPosition\n")
+        for k,ch in enumerate(self.channel_settings.channels):
+            if self.channel_settings.usechannels[ch]:
+                f.write(self.channel_settings.prot_names[ch] + "\t" + "%f\t%s\n" % (self.channel_settings.exposure_times[ch],ch))
+
+    def MultiDAcq(self,outdir,x,y,slice_index,frame_index=0):
+
+        #print datetime.datetime.now().time()," starting multiDAcq, autofocus on"
+        self.imgSrc.set_hardware_autofocus_state(True)
+        #print datetime.datetime.now().time()," starting stage move"
+        self.imgSrc.move_stage(x,y)
+        attempts=0
+        #print datetime.datetime.now().time()," starting autofocus"
+        if self.imgSrc.has_hardware_autofocus():
+            #wait till autofocus settles
+            while not self.imgSrc.is_hardware_autofocus_done():
+                #time.sleep(.05)
+                attempts+=1
+                if attempts>100:
+                    print "not auto-focusing correctly.. giving up after 10 seconds"
+                    break
+
+
+            self.imgSrc.set_hardware_autofocus_state(False) #turn off autofocus
+
+        else:
+            score=self.imgSrc.image_based_autofocus(chan=self.channel_settings.map_chan)
+            print score
+
+        #print datetime.datetime.now().time()," starting multichannel acq"
+        currZ=self.imgSrc.get_z()
+
+        #print 'flag is,',self.zstack_settings.zstack_flag
+
+        if self.zstack_settings.zstack_flag:
+            furthest_distance = self.zstack_settings.zstack_delta * (self.zstack_settings.zstack_number-1)/2
+            zplanes_to_visit = [(currZ-furthest_distance) + i*self.zstack_settings.zstack_delta for i in range(self.zstack_settings.zstack_number)]
+        else:
+            zplanes_to_visit = [currZ]
+            print 'no zstack!'
+        #print 'zplanes_to_visit : ',zplanes_to_visit
+
+        for z_index,zplane in enumerate(zplanes_to_visit):
+            for k,ch in enumerate(self.channel_settings.channels):
+                #print datetime.datetime.now().time()," start channel",ch, " zplane", zplane
+                prot_name=self.channel_settings.prot_names[ch]
+                path=os.path.join(outdir,prot_name)
+                if self.channel_settings.usechannels[ch]:
+                    ti = time.clock()*1000
+                    print time.clock(),'start'
+                    z = zplane + self.channel_settings.zoffsets[ch]
+                    self.imgSrc.set_z(z)
+                    self.imgSrc.set_exposure(self.channel_settings.exposure_times[ch])
+                    self.imgSrc.set_channel(ch)
+                    t2 = time.clock()*1000
+                    print time.clock(),t2-ti, 'ms to get to snap image from start'
+                    data=self.imgSrc.snap_image()
+                    t3 = time.clock()*1000
+                    print time.clock(),t3-t2, 'ms to snap image'
+                    self.dataQueue.put((slice_index,frame_index, z_index, prot_name,path,data,ch,x,y,z))
+
+
+    def OnRunAcq(self,event="none"):
+        print "running"
+        #self.channel_settings
+        #self.pos_list
+        #self.imgSrc
+
+        #get an output directory
+        dlg=wx.DirDialog(self,message="Pick output directory",defaultPath= os.path.split(self.rootPath)[0])
+        button_pressed = dlg.ShowModal()
+        if button_pressed == wx.ID_CANCEL:
+            wx.MessageBox("You didn't enter a save directory... \n Aborting aquisition")
+            return None
+
+        outdir=dlg.GetPath()
+        dlg.Destroy()
+        print outdir, 'is outdir'
+
+        #setup output directories
+        for k,ch in enumerate(self.channel_settings.channels):
+            if self.channel_settings.usechannels[ch]:
+                thedir=os.path.join(outdir,self.channel_settings.prot_names[ch])
+                if not os.path.isdir(thedir):
+                    os.makedirs(thedir)
+
+        self.write_session_metadata(outdir)
+
+        #step the stage back to the first position, position by position
+        #so as to not lose the immersion oil
+        (x,y)=self.imgSrc.get_xy()
+        currpos=self.posList.get_position_nearest(x,y)
+        while currpos is not None:
+            #turn on autofocus
+            self.imgSrc.set_hardware_autofocus_state(True)
+            self.imgSrc.move_stage(currpos.x,currpos.y)
+            currpos=self.posList.get_prev_pos(currpos)
+
+
+        self.dataQueue = mp.Queue()
+        self.saveProcess =  mp.Process(target=file_save_process,args=(self.dataQueue,STOP_TOKEN))
+        self.saveProcess.start()
+
+        #loop over positions
+        for i,pos in enumerate(self.posList.slicePositions):
+            #turn on autofocus
+            if pos.frameList is None:
+                self.MultiDAcq(outdir,pos.x,pos.y,i)
+            else:
+                for j,fpos in enumerate(pos.frameList.slicePositions):
+                    self.MultiDAcq(outdir,fpos.x,fpos.y,i,j)
+
+        self.dataQueue.put(STOP_TOKEN)
+        self.saveProcess.join()
+        print "save process ended"
+
+
+
+    def EditChannels(self,event = "none"):
+        dlg = ChangeChannelSettings(None, -1, title = "Channel Settings", settings = self.channel_settings,style=wx.OK)
+        ret=dlg.ShowModal()
+        if ret == wx.ID_OK:
+            self.channel_settings=dlg.GetSettings()
+            self.channel_settings.save_settings(self.cfg)
+            map_chan=self.channel_settings.map_chan
+            self.imgSrc.set_channel(map_chan)
+            self.imgSrc.set_exposure(self.channel_settings.exposure_times[map_chan])
+            print "should be changed"
+
+        dlg.Destroy()
+
+    def OnLiveMode(self,evt="none"):
+        expTimes=LiveMode.launchLive(self.imgSrc,exposure_times=self.channel_settings.exposure_times)
+        self.channel_settings.exposure_times=expTimes
+        self.channel_settings.save_settings(self.cfg)
+        #reset the current channel to the mapping channel, and it's exposure
+        map_chan=self.channel_settings.map_chan
+        self.imgSrc.set_channel(map_chan)
+        self.imgSrc.set_exposure(self.channel_settings.exposure_times[map_chan])
+
+    def EditSIFTSettings(self, event = "none"):
+        dlg = ChangeSiftSettings(None, -1, title= "Edit SIFT Settings", settings = self.SiftSettings, style = wx.OK)
+        ret=dlg.ShowModal()
+        if ret == wx.ID_OK:
+            self.SiftSettings = dlg.GetSettings()
+            self.SiftSettings.save_settings(self.cfg)
+        dlg.Destroy()
+
+
+    def EditCorrSettings(self, event = "none"):
+        dlg = ChangeCorrSettings(None, -1, title= "Edit Corr Settings", settings = self.CorrSettings, style = wx.OK)
+        ret=dlg.ShowModal()
+        if ret == wx.ID_OK:
+            self.CorrSettings = dlg.GetSettings()
+            self.CorrSettings.save_settings(self.cfg)
+        dlg.Destroy()
+
+    def EditMMConfig(self, event = "none"):
+
+        fullpath=self.MM_config_file
+        if fullpath is None:
+            fullpath = ""
+
+        (dir,file)=os.path.split(fullpath)
+        dlg = wx.FileDialog(self,"select configuration file",dir,file,"*.cfg")
+
+        dlg.ShowModal()
+        self.MM_config_file = str(dlg.GetPath())
+        self.cfg.Write('MM_config_file',self.MM_config_file)
+
+        dlg.Destroy()
+
+    def EditZstackSettings(self,event = "none"):
+        dlg = ChangeZstackSettings(None, -1, title= "Edit Ztack Settings", settings = self.zstack_settings, style = wx.OK)
+        ret=dlg.ShowModal()
+        if ret == wx.ID_OK:
+            self.zstack_settings = dlg.GetSettings()
+            self.zstack_settings.save_settings(self.cfg)
+        dlg.Destroy()
+
+
+    def EditFocusCorrectionPlane(self, event = None):
+        global win
+        win = FocusCorrectionPlaneWindow(self.focusCorrectionList,self.imgSrc)
+        win.show()
+
+    def LaunchMMBrowser(self, event = None):
+        global win
+        win = MMPropertyBrowser(self.imgSrc.mmc)
+        win.show()
+
+    def repaint_image(self,evt):
+        """event handler used when the slider bar changes and you want to repaint the MosaicImage with a different color scale"""
+        if not self.mosaicImage==None:
+            self.mosaicImage.repaint()
+            self.draw()
+
+    def lasso_callback(self, verts):
+        """callback function for handling the lasso event, called from on_release"""
+        #select the points inside the vertices listed
+        self.posList.select_points_inside(verts)
+        #redraw the plot
+        self.canvas.draw_idle()
+        #release the widgetlock and remove the lasso
+        self.canvas.widgetlock.release(self.lasso)
+        self.lassoLock=False
+        del self.lasso
+
+    def on_key(self,evt):
+        if (evt.inaxes == self.mosaicImage.axis):
+            if (evt.key == 'a'):
+                self.posList.select_all()
+                self.draw()
+            if (evt.key == 'd'):
+                self.posList.delete_selected()
+
+    def on_press(self, evt):
+        """canvas mousedown handler
+        """
+        #on a left click
+        if evt.button == 1:
+            #if something hasn't locked the widget
+            if self.canvas.widgetlock.locked():
+                return
+            #if the click is inside the axis
+            if evt.inaxes is None:
+                return
+            #if we have a toolbar
+            if (self.navtoolbar):
+                #figure out which of the mutually exclusive toolbar buttons are active
+                mode = self.navtoolbar.get_mode()
+                #call the appropriate function
+                if (evt.inaxes == self.mosaicImage.one_axis):
+                    self.posList.pos1.setPosition(evt.xdata,evt.ydata)
+                    self.mosaicImage.paintPointsOneTwo(self.posList.pos1.getPosition(),self.posList.pos2.getPosition())
+                elif (evt.inaxes == self.mosaicImage.two_axis):
+                    self.posList.pos2.setPosition(evt.xdata,evt.ydata)
+                    self.mosaicImage.paintPointsOneTwo(self.posList.pos1.getPosition(),self.posList.pos2.getPosition())
+                else:
+                    if (mode == 'movehere'):
+                        self.imgSrc.set_xy(evt.xdata,evt.ydata,self.imgSrc.use_focus_plane)
+                    if (mode == 'selectone'):
+                        self.posList.set_pos1_near(evt.xdata,evt.ydata)
+                        if not (self.posList.pos2 == None):
+                            self.mosaicImage.paintPointsOneTwo(self.posList.pos1.getPosition(),self.posList.pos2.getPosition())
+                    if (mode == 'selecttwo'):
+                        self.posList.set_pos2_near(evt.xdata,evt.ydata)
+                        if not (self.posList.pos1 == None):
+                            self.mosaicImage.paintPointsOneTwo(self.posList.pos1.getPosition(),self.posList.pos2.getPosition())
+                    if (mode == 'selectnear'):
+                        pos=self.posList.get_position_nearest(evt.xdata,evt.ydata)
+                        if not evt.key=='shift':
+                            self.posList.set_select_all(False)
+                        pos.set_selected(True)
+                    elif (mode == 'add'):
+                        print ('add point at',evt.xdata,evt.ydata)
+                        self.posList.add_position(evt.xdata,evt.ydata)
+                        self.mosaicImage.imgCollection.add_covered_point(evt.xdata,evt.ydata)
+
+                    elif (mode  == 'select' ):
+                        self.lasso = MyLasso(evt.inaxes, (evt.xdata, evt.ydata), self.lasso_callback,linecolor='white')
+                        self.lassoLock=True
+                        self.canvas.widgetlock(self.lasso)
+                    elif (mode == 'snappic' ):
+                        (fw,fh)=self.mosaicImage.imgCollection.get_image_size_um()
+                        for i in range(-1,2):
+                            for j in range(-1,2):
+                                self.mosaicImage.imgCollection.add_image_at(evt.xdata+(j*fw),evt.ydata+(i*fh))
+                    elif (mode == 'snaphere'):
+                        self.mosaicImage.imgCollection.add_image_at(evt.xdata,evt.ydata)
+
+                self.draw()
+
+    def on_release(self, evt):
+        """canvas mouseup handler
+        """
+        # Note: lasso_callback is not called on click without drag so we release
+        #   the lock here to handle this case as well.
+        if evt.button == 1:
+            if self.lassoLock:
+                self.canvas.widgetlock.release(self.lasso)
+                self.lassoLock=False
+        else:
+            #this would be for handling right click release, and call up a popup menu, this is not implemented so it gives an error
+            self.show_popup_menu((evt.x, self.canvas.GetSize()[1]-evt.y), None)
+
+    def get_toolbar(self):
+        """"return the toolbar, make one if neccessary"""
+        if not self.navtoolbar:
+            self.navtoolbar = MosaicToolbar(self.canvas)
+            self.navtoolbar.Realize()
+        return self.navtoolbar
+
+    def OnSliderChange(self,evt):
+        """handler for when the maximum value slider changes"""
+        if not self.mosaicImage==None:
+            self.mosaicImage.set_maxval(self.get_toolbar().slider.GetValue())
+            self.draw()
+
+    def OnGridTool(self,evt):
+        """handler for when the grid tool is toggled"""
+        #returns whether the toggle is True or False
+        visible=self.navtoolbar.GetToolState(self.navtoolbar.ON_GRID)
+        #make the frames grid visible/invisible accordingly
+        self.posList.set_frames_visible(visible)
+        self.draw()
+
+    def OnDeletePoints(self,event="none"):
+        """handlier for handling the Delete tool press"""
+        self.posList.delete_selected()
+        self.draw()
+
+    def OnRotateTool(self,evt):
+        """handler for handling when the Rotate tool is toggled"""
+        if self.navtoolbar.GetToolState(self.navtoolbar.ON_ROTATE):
+            self.posList.rotate_boxes()
+        else:
+            self.posList.unrotate_boxes()
+        self.draw()
+
+    def OnStepTool(self,evt=""):
+        """handler for when the StepTool is pressed"""
+        #we call another steptool function so that the fast forward tool can use the same function
+        goahead=self.StepTool()
+        self.draw()
+
+    def OnCorrTool(self,evt=""):
+        """handler for when the CorrTool is pressed"""
+        #we call another function so the step tool can use the same function
+        passed=self.CorrTool()
+        #inliers=self.SiftCorrTool(window=70)
+        self.draw()
+
+    def OnSnapTool(self,evt=""):
+        #takes snap straight away
+        self.mosaicImage.imgCollection.ohSnap()
+        if self.mosaicImage.imgCollection.imgCount == 1:
+            self.OnCropTool()
+        self.draw()
+
+    def OnHomeTool(self):
+        """handler which overrides the usual behavior of the home button, just resets the zoom on the main subplot for the mosaicImage"""
+        self.mosaicImage.set_view_home()
+        self.draw()
+
+    def OnCropTool(self,evt=""):
+        self.mosaicImage.crop_to_images(evt)
+        self.draw()
+
+    def OnFineTuneTool(self,evt=""):
+        print "fine tune tool not yet implemented, should do something to make fine adjustments to current position list"
+        #this is a list of positions which we forbid from being point 1, our anchor points
+        badpositions = []
+        badstreak=0
+        if ((self.posList.pos1 != None) & (self.posList.pos2 != None)):
+            #start with point 1 where it is, and make point 2 the next point
+            #self.posList.set_pos2(self.posList.get_next_pos(self.posList.pos1))
+            #we are going to loop through until point 2 reaches the end
+            #while (self.posList.pos2 != None):
+            if badstreak>2:
+                return
+            #adjust the position of point 2 using a fine scale alignment with a small search radius
+            corrval=self.CorrTool()
+            #each time through the loop we are going to move point 2 but not point 1, but after awhile
+            #we expect the correlation to fall off, at which point we will move point 1 to be closer
+            # so first lets try moving point 1 to be the closest point to pos2 that we have fixed (which hasn't been marked "bad")
+            if (corrval<.3):
+                #lets make point 1 the point just before this one which is still a "good one"
+                newp1=self.posList.get_prev_pos(self.posList.pos2)
+                #if its marked bad, lets try the one before it
+                while (newp1 in badpositions):
+                    newp1=self.posList.get_prev_pos(newp1)
+                self.posList.set_pos1(newp1)
+                #try again
+                corrval2=self.CorrTool()
+                if (corrval2<.3):
+                    badstreak=badstreak+1
+                    #if this fails a second time, lets assume that this point 2 is a messed up one and skip it
+                    #we just want to make sure that we don't use it as a point 1 in the future
+                    badpositions.append(self.posList.pos2)
+            else:
+                badstreak=0
+            #select pos2 as the next point in line
+            self.posList.set_pos2(self.posList.get_next_pos(self.posList.pos2))
+            self.draw()
+
+    #===========================================================================
+    # def PreviewTool(self,evt):
+    #    """handler for handling the make preview stack tool.... not fully implemented"""
+    #    (h_um,w_um)=self.calcMosaicSize()
+    #    mypf=pointFinder(self.positionarray,self.tif_filename,self.extent,self.originalfactor)
+    #    mypf.make_preview_stack(w_um, h_um)
+    #===========================================================================
+    def OnRedraw(self,evt=""):
+        self.mosaicImage.paintPointsOneTwo((self.posList.pos1.x,self.posList.pos1.y),
+                                           (self.posList.pos2.x,self.posList.pos2.y),
+                                                               100)
+        self.draw()
+
+    def OnFastForwardTool(self,event):
+
+        goahead=True
+        #keep doing this till the StepTool says it shouldn't go forward anymore
+        while (goahead):
+            goahead=self.StepTool()
+            self.OnCropTool()
+            self.draw()
+        #call up a box and make a beep alerting the user for help
+        wx.MessageBox('Fast Forward Aborted, Help me','Info')
+
+    def StepTool(self):
+        """function for performing a step, assuming point1 and point2 have been selected
+
+        keywords:
+        window)size of the patch to cut out
+        delta)size of shifts in +/- x,y to look for correlation
+        skip)the number of positions in pixels to skip over when sampling shifts
+
+        """
+        newpos=self.posList.new_position_after_step()
+        #if the new postiion was not created, or if it wasn't on the array stop and return False
+        if newpos == None:
+            return False
+        #if not self.is_pos_on_array(newpos):
+        #    return False
+        #if things were fine, fine adjust the position
+        #corrval=self.CorrTool(window,delta,skip)
+        #return self.SiftCorrTool(window)
+        return self.CorrTool()
+
+    def SiftCorrTool(self,window=70):
+        """function for performing the correction of moving point2 to match the image shown around point1
+
+        keywords)
+        window)radious of the patch to cut out in microns
+        return inliers
+        inliers is the number of inliers in the best transformation obtained by this operation
+
+        """
+        (dxy_um,inliers)=self.mosaicImage.align_by_sift((self.posList.pos1.x,self.posList.pos1.y),(self.posList.pos2.x,self.posList.pos2.y),window = window,SiftSettings=self.SiftSettings)
+        (dx_um,dy_um)=dxy_um
+        self.posList.pos2.shiftPosition(-dx_um,-dy_um)
+        return len(inliers)>self.SiftSettings.inlier_thresh
+
+    def CorrTool(self):
+        """function for performing the correlation correction of two points, identified as point1 and point2
+
+        keywords)
+        window)size of the patch to cut out
+        delta)size of shifts in +/- x,y to look for correlation
+        skip)the number of positions in pixels to skip over when sampling shifts
+
+        """
+
+        (corrval,dxy_um)=self.mosaicImage.align_by_correlation((self.posList.pos1.x,self.posList.pos1.y),(self.posList.pos2.x,self.posList.pos2.y),CorrSettings=self.CorrSettings)
+
+        (dx_um,dy_um)=dxy_um
+        self.posList.pos2.shiftPosition(-dx_um,-dy_um)
+        #self.draw()
+        return corrval>self.CorrSettings.corr_thresh
+
+    def OnKeyPress(self,event="none"):
+        """function for handling key press events"""
+
+        #pull out the current bounds
+        #(minx,maxx)=self.subplot.get_xbound()
+        (miny,maxy)=self.subplot.get_ybound()
+
+        #make the jump a size dependant on the y extent of the bounds, and depending on whether you are holding down shift
+        if event.ShiftDown():
+            jump=(maxy-miny)/20
+        else:
+            jump=(maxy-miny)/100
+        #initialize the jump to be zero
+        dx=dy=0
+
+
+        keycode=event.GetKeyCode()
+
+        #if keycode in (wx.WXK_DELETE,wx.WXK_BACK,wx.WXK_NUMPAD_DELETE):
+        #    self.posList.delete_selected()
+        #    self.draw()
+        #    return
+        #handle arrow key presses
+        if keycode == wx.WXK_DOWN:
+            dy=jump
+        elif keycode == wx.WXK_UP:
+            dy=-jump
+        elif keycode == wx.WXK_LEFT:
+            dx=-jump
+        elif keycode == wx.WXK_RIGHT:
+            dx=jump
+        #skip the event if not handled above
+        else:
+            event.Skip()
+        #if we have a jump move accomplish it depending on whether you have relative_motion on/off
+        if not (dx==0 and dy==0):
+            if self.relative_motion:
+                self.posList.shift_selected_curve(dx, dy)
+            else:
+                self.posList.shift_selected(dx,dy)
+            self.draw()
+
+class ZVISelectFrame(wx.Frame):
+    """class extending wx.Frame for highest level handling of GUI components """
+    ID_RELATIVEMOTION = wx.NewId()
+    ID_EDIT_CAMERA_SETTINGS = wx.NewId()
+    ID_EDIT_SMARTSEM_SETTINGS = wx.NewId()
+    ID_SORTPOINTS = wx.NewId()
+    ID_SHOWNUMBERS = wx.NewId()
+    ID_SAVETRANSFORM = wx.NewId()
+    ID_EDITTRANSFORM = wx.NewId()
+    ID_FLIPVERT = wx.NewId()
+    #ID_FULLRES = wx.NewId()
+    ID_SAVE_SETTINGS = wx.NewId()
+    ID_EDIT_CHANNELS = wx.NewId()
+    ID_EDIT_MM_CONFIG = wx.NewId()
+    ID_EDIT_SIFT = wx.NewId()
+    ID_MM_PROP_BROWSER = wx.NewId()
+    ID_EDIT_CORR = wx.NewId()
+    ID_EDIT_FOCUS_CORRECTION = wx.NewId()
+    ID_USE_FOCUS_CORRECTION = wx.NewId()
+    ID_TRANSPOSE_XY = wx.NewId()
+    ID_EDIT_ZSTACK = wx.NewId()
+
+    def __init__(self, parent, title):
+        """default init function for a wx.Frame
+
+        keywords:
+        parent)parent window to associate it with
+        title) title of the
+
+        """
+        #default metadata info and image file, remove for release
+        #default_meta=""
+        #default_image=""
+
+        #recursively call old init function
+        wx.Frame.__init__(self, parent, title=title, size=(1550,885),pos=(5,5))
+        self.cfg = wx.Config('settings')
+        #setup a mosaic panel
+        self.mosaicCanvas=MosaicPanel(self,config=self.cfg)
+
+        #setup menu
+        menubar = wx.MenuBar()
+        options = wx.Menu()
+        transformMenu = wx.Menu()
+        Platform_Menu = wx.Menu()
+        Imaging_Menu = wx.Menu()
+
+        #OPTIONS MENU
+        self.relative_motion = options.Append(self.ID_RELATIVEMOTION, 'Relative motion?', 'Move points in the ribbon relative to the apparent curvature, else in absolution coordinates',kind=wx.ITEM_CHECK)
+        self.sort_points = options.Append(self.ID_SORTPOINTS,'Sort positions?','Should the program automatically sort the positions by their X coordinate from right to left?',kind=wx.ITEM_CHECK)
+        self.show_numbers = options.Append(self.ID_SHOWNUMBERS,'Show numbers?','Display a number next to each position to show the ordering',kind=wx.ITEM_CHECK)
+        self.flipvert = options.Append(self.ID_FLIPVERT,'Flip Image Vertically?','Display the image flipped vertically relative to the way it was meant to be displayed',kind=wx.ITEM_CHECK)
+        #self.fullResOpt = options.Append(self.ID_FULLRES,'Load full resolution (speed vs memory)','Rather than loading a 10x downsampled ',kind=wx.ITEM_CHECK)
+        self.saveSettings = options.Append(self.ID_SAVE_SETTINGS,'Save Settings','Saves current configuration settings to config file that will be loaded automatically',kind=wx.ITEM_NORMAL)
+        self.transpose_xy = options.Append(self.ID_TRANSPOSE_XY,'Transpose XY','Flips the x,y display so the vertical ribbons run horizontally',kind=wx.ITEM_CHECK)
+
+
+        #options.Check(self.ID_FULLRES,self.cfg.ReadBool('fullres',False))
+
+        self.edit_transform = options.Append(self.ID_EDIT_CAMERA_SETTINGS,'Edit Camera Properties...','Edit the size of the camera chip and the pixel size',kind=wx.ITEM_NORMAL)
+
+        #SETUP THE CALLBACKS
+        self.Bind(wx.EVT_MENU, self.SaveSettings, id=self.ID_SAVE_SETTINGS)
+        self.Bind(wx.EVT_MENU, self.ToggleRelativeMotion, id=self.ID_RELATIVEMOTION)
+        self.Bind(wx.EVT_MENU, self.ToggleSortOption, id=self.ID_SORTPOINTS)
+        self.Bind(wx.EVT_MENU, self.ToggleShowNumbers,id=self.ID_SHOWNUMBERS)
+        self.Bind(wx.EVT_MENU, self.EditCameraSettings, id=self.ID_EDIT_CAMERA_SETTINGS)
+        self.Bind(wx.EVT_MENU, self.ToggleTransposeXY, id = self.ID_TRANSPOSE_XY)
+
+
+        #SET THE INTIAL SETTINGS
+        options.Check(self.ID_RELATIVEMOTION,self.cfg.ReadBool('relativemotion',True))
+        options.Check(self.ID_SORTPOINTS,True)
+        options.Check(self.ID_SHOWNUMBERS,False)
+        options.Check(self.ID_FLIPVERT,self.cfg.ReadBool('flipvert',False))
+        options.Check(self.ID_TRANSPOSE_XY,self.cfg.ReadBool('transposexy',False))
+        self.ToggleTransposeXY()
+        #TRANSFORM MENU
+        self.save_transformed = transformMenu.Append(self.ID_SAVETRANSFORM,'Save Transformed?',\
+        'Rather than save the coordinates in the original space, save a transformed set of coordinates according to transform configured in set_transform...',kind=wx.ITEM_CHECK)
+        transformMenu.Check(self.ID_SAVETRANSFORM,self.cfg.ReadBool('savetransform',False))
+
+        self.edit_camera_settings = transformMenu.Append(self.ID_EDITTRANSFORM,'Edit Transform...',\
+        'Edit the transform used to save transformed coordinates, by setting corresponding points and fitting a model',kind=wx.ITEM_NORMAL)
+
+        self.Bind(wx.EVT_MENU, self.EditTransform, id=self.ID_EDITTRANSFORM)
+        self.Transform = Transform()
+        self.Transform.load_settings(self.cfg)
+
+        #PLATFORM MENU
+        self.edit_smartsem_settings = Platform_Menu.Append(self.ID_EDIT_SMARTSEM_SETTINGS,'Edit SmartSEMSettings',\
+        'Edit the settings used to set the magnification, rotation,tilt, Z position, and working distance of SEM software in position list',kind=wx.ITEM_NORMAL)
+        self.Bind(wx.EVT_MENU, self.EditSmartSEMSettings, id=self.ID_EDIT_SMARTSEM_SETTINGS)
+
+        #IMAGING SETTINGS MENU
+        self.edit_micromanager_config = Imaging_Menu.Append(self.ID_EDIT_MM_CONFIG,'Set MicroManager Configuration',kind=wx.ITEM_NORMAL)
+        self.edit_zstack_settings = Imaging_Menu.Append(self.ID_EDIT_ZSTACK,'Edit Zstack settings', kind = wx.ITEM_NORMAL)
+        self.edit_channels = Imaging_Menu.Append(self.ID_EDIT_CHANNELS,'Edit Channels',kind=wx.ITEM_NORMAL)
+        self.edit_SIFT_settings = Imaging_Menu.Append(self.ID_EDIT_SIFT, 'Edit SIFT settings',kind=wx.ITEM_NORMAL)
+        self.edit_CORR_settings = Imaging_Menu.Append(self.ID_EDIT_CORR,'Edit CorrTool settings',kind=wx.ITEM_NORMAL)
+        self.launch_MM_PropBrowser = Imaging_Menu.Append(self.ID_MM_PROP_BROWSER,'Open MicroManager Property Browser',kind = wx.ITEM_NORMAL)
+        self.focus_correction_plane = Imaging_Menu.Append(self.ID_EDIT_FOCUS_CORRECTION,'Edit Focus Correction Plane',kind = wx.ITEM_NORMAL)
+        self.use_focus_correction = Imaging_Menu.Append(self.ID_USE_FOCUS_CORRECTION,'Use Focus Correction?','Use Focus Correction For Mapping',kind=wx.ITEM_CHECK)
+
+
+        self.Bind(wx.EVT_MENU, self.ToggleUseFocusCorrection,id=self.ID_USE_FOCUS_CORRECTION)
+        self.Bind(wx.EVT_MENU, self.mosaicCanvas.EditZstackSettings,id=self.ID_EDIT_ZSTACK)
+        self.Bind(wx.EVT_MENU, self.mosaicCanvas.EditMMConfig, id = self.ID_EDIT_MM_CONFIG)
+        self.Bind(wx.EVT_MENU, self.mosaicCanvas.EditChannels, id = self.ID_EDIT_CHANNELS)
+        self.Bind(wx.EVT_MENU, self.mosaicCanvas.EditSIFTSettings, id = self.ID_EDIT_SIFT)
+        self.Bind(wx.EVT_MENU, self.mosaicCanvas.EditCorrSettings, id = self.ID_EDIT_CORR)
+        self.Bind(wx.EVT_MENU, self.mosaicCanvas.LaunchMMBrowser, id = self.ID_MM_PROP_BROWSER)
+        self.Bind(wx.EVT_MENU, self.mosaicCanvas.EditFocusCorrectionPlane, id = self.ID_EDIT_FOCUS_CORRECTION)
+        Imaging_Menu.Check(self.ID_USE_FOCUS_CORRECTION,self.cfg.ReadBool('use_focus_correction',False))
+
+        menubar.Append(options, '&Options')
+        menubar.Append(transformMenu,'&Transform')
+        menubar.Append(Platform_Menu,'&Platform Options')
+        menubar.Append(Imaging_Menu,'&Imaging Settings')
+        self.SetMenuBar(menubar)
+
+        #setup a file picker for the metadata selector
+        #self.meta_label=wx.StaticText(self,id=wx.ID_ANY,label="metadata file")
+        #self.meta_filepicker=wx.FilePickerCtrl(self,message='Select a metadata file',\
+        #path="",name='metadataFilePickerCtrl1',\
+        #style=wx.FLP_USE_TEXTCTRL, size=wx.Size(300,20),wildcard='*.*')
+        #self.meta_filepicker.SetPath(self.cfg.Read('default_metadatapath',""))
+        #self.meta_formatBox=wx.ComboBox(self,id=wx.ID_ANY,value='ZeissXML',\
+        #size=wx.DefaultSize,choices=['ZVI','ZeissXML','SimpleCSV','ZeissCZI'], name='File Format For Meta Data')
+        #self.meta_formatBox.SetEditable(False)
+        #self.meta_load_button=wx.Button(self,id=wx.ID_ANY,label="Load",name="metadata load")
+        #self.meta_enter_button=wx.Button(self,id=wx.ID_ANY,label="Edit",name="manual meta")
+
+        #define the image file picker components
+        self.imgCollectLabel=wx.StaticText(self,id=wx.ID_ANY,label="image collection directory")
+        self.imgCollectDirPicker=wx.DirPickerCtrl(self,message='Select a directory to store images',\
+        path="",name='imgCollectPickerCtrl1',\
+        style=wx.FLP_USE_TEXTCTRL, size=wx.Size(300,20))
+        self.imgCollectDirPicker.SetPath(self.cfg.Read('default_imagepath',""))
+        self.imgCollect_load_button=wx.Button(self,id=wx.ID_ANY,label="Load",name="imgCollect load")
+
+        #wire up the button to the "OnLoad" button
+        self.Bind(wx.EVT_BUTTON, self.OnImageCollectLoad,self.imgCollect_load_button)
+        #self.Bind(wx.EVT_BUTTON, self.OnMetaLoad,self.meta_load_button)
+        #self.Bind(wx.EVT_BUTTON, self.OnEditImageMetadata,self.meta_enter_button)
+        self.Bind(wx.EVT_CLOSE, self.OnClose)
+        #define the array picker components
+        self.array_label=wx.StaticText(self,id=wx.ID_ANY,label="array file")
+        self.array_filepicker=wx.FilePickerCtrl(self,message='Select an array file',\
+        path="",name='arrayFilePickerCtrl1',\
+        style=wx.FLP_USE_TEXTCTRL, size=wx.Size(300,20),wildcard='*.*')
+        self.array_filepicker.SetPath(self.cfg.Read('default_arraypath',""))
+
+        self.array_load_button=wx.Button(self,id=wx.ID_ANY,label="Load",name="load button")
+        self.array_formatBox=wx.ComboBox(self,id=wx.ID_ANY,value='AxioVision',\
+        size=wx.DefaultSize,choices=['uManager','AxioVision','SmartSEM','OMX','ZEN'], name='File Format For Position List')
+        self.array_formatBox.SetEditable(False)
+        self.array_save_button=wx.Button(self,id=wx.ID_ANY,label="Save",name="save button")
+        self.array_saveframes_button=wx.Button(self,id=wx.ID_ANY,label="Save Frames",name="save-frames button")
+
+        #wire up the button to the "OnLoad" button
+        self.Bind(wx.EVT_BUTTON, self.OnArrayLoad,self.array_load_button)
+        self.Bind(wx.EVT_BUTTON, self.OnArraySave,self.array_save_button)
+        self.Bind(wx.EVT_BUTTON, self.OnArraySaveFrames,self.array_saveframes_button)
+
+        #define a horizontal sizer for them and place the file picker components in there
+        #self.meta_filepickersizer=wx.BoxSizer(wx.HORIZONTAL)
+        #self.meta_filepickersizer.Add(self.meta_label,0,wx.EXPAND)
+        #self.meta_filepickersizer.Add(self.meta_filepicker,1,wx.EXPAND)
+        #self.meta_filepickersizer.Add(wx.StaticText(self,id=wx.ID_ANY,label="Metadata Format:"))
+        #self.meta_filepickersizer.Add(self.meta_formatBox,0,wx.EXPAND)
+        #self.meta_filepickersizer.Add(self.meta_load_button,0,wx.EXPAND)
+        #self.meta_filepickersizer.Add(self.meta_enter_button,0,wx.EXPAND)
+
+        #define a horizontal sizer for them and place the file picker components in there
+        self.imgCollect_filepickersizer=wx.BoxSizer(wx.HORIZONTAL)
+        self.imgCollect_filepickersizer.Add(self.imgCollectLabel,0,wx.EXPAND)
+        self.imgCollect_filepickersizer.Add(self.imgCollectDirPicker,1,wx.EXPAND)
+        self.imgCollect_filepickersizer.Add(self.imgCollect_load_button,0,wx.EXPAND)
+
+        #define a horizontal sizer for them and place the file picker components in there
+        self.array_filepickersizer=wx.BoxSizer(wx.HORIZONTAL)
+        self.array_filepickersizer.Add(self.array_label,0,wx.EXPAND)
+        self.array_filepickersizer.Add(self.array_filepicker,1,wx.EXPAND)
+        self.array_filepickersizer.Add(wx.StaticText(self,id=wx.ID_ANY,label="Format:"))
+        self.array_filepickersizer.Add(self.array_formatBox,0,wx.EXPAND)
+        self.array_filepickersizer.Add(self.array_load_button,0,wx.EXPAND)
+        self.array_filepickersizer.Add(self.array_save_button,0,wx.EXPAND)
+        self.array_filepickersizer.Add(self.array_saveframes_button,0,wx.EXPAND)
+
+        #define the overall vertical sizer for the frame
+        self.sizer = wx.BoxSizer(wx.VERTICAL)
+        #place the filepickersizer into the vertical arrangement
+        self.sizer.Add(self.imgCollect_filepickersizer,0,wx.EXPAND)
+        #self.sizer.Add(self.meta_filepickersizer,0,wx.EXPAND)
+        self.sizer.Add(self.array_filepickersizer,0,wx.EXPAND)
+        self.sizer.Add(self.mosaicCanvas.get_toolbar(), 0, wx.LEFT | wx.EXPAND)
+        self.sizer.Add(self.mosaicCanvas, 0, wx.EXPAND)
+
+        #self.poslist_set=False
+        #set the overall sizer and autofit everything
+        self.SetSizer(self.sizer)
+        self.SetAutoLayout(1)
+        self.Bind(wx.EVT_CHAR_HOOK, self.OnKeyPress)
+
+        #self.sizer.Fit(self)
+        self.Show(True)
+
+        self.SmartSEMSettings=SmartSEMSettings()
+        self.app = QtGui.QApplication([])
+        #self.app.exec_()
+
+        #self.OnImageLoad()
+        #self.OnArrayLoad()
+        #self.mosaicCanvas.draw()
+    def ToggleTransposeXY(self,evt=None):
+        print "toggle called",self.transpose_xy.IsChecked()
+
+        self.mosaicCanvas.imgSrc.transpose_xy = self.transpose_xy.IsChecked()
+
+
+    def SaveSettings(self,event="none"):
+        #save the transform parameters
+        self.Transform.save_settings(self.cfg)
+
+        #save the menu options
+        self.cfg.WriteBool('relativemotion',self.relative_motion.IsChecked())
+        #self.cfg.WriteBool('flipvert',self.flipvert.IsChecked())
+        #self.cfg.WriteBool('fullres',self.fullResOpt.IsChecked())
+        self.cfg.WriteBool('savetransform',self.save_transformed.IsChecked())
+        self.cfg.WriteBool('transposexy',self.transpose_xy.IsChecked())
+        #save the camera settings
+        self.mosaicCanvas.posList.camera_settings.save_settings(self.cfg)
+
+        #save the mosaic options
+        self.mosaicCanvas.posList.mosaic_settings.save_settings(self.cfg)
+
+        #save the SEMSettings
+        self.SmartSEMSettings.save_settings(self.cfg)
+
+        self.cfg.Write('default_imagepath',self.imgCollectDirPicker.GetPath())
+        #self.cfg.Write('default_metadatapath',self.meta_filepicker.GetPath())
+        self.cfg.Write('default_arraypath',self.array_filepicker.GetPath())
+
+        focal_pos_lis_string = pickle.dumps(self.mosaicCanvas.focusCorrectionList)
+        self.cfg.Write("focal_pos_list_pickle",focal_pos_lis_string)
+
+    def OnKeyPress(self,event="none"):
+        """forward the key press event to the mosaicCanvas handler"""
+        mpos=wx.GetMousePosition()
+        mcrect=self.mosaicCanvas.GetScreenRect()
+        if mcrect.Contains(mpos):
+            self.mosaicCanvas.OnKeyPress(event)
+        else:
+            event.Skip()
+
+    def OnArrayLoad(self,event="none"):
+        """event handler for the array load button"""
+        if self.array_formatBox.GetValue()=='AxioVision':
+            self.mosaicCanvas.posList.add_from_file(self.array_filepicker.GetPath())
+        elif self.array_formatBox.GetValue()=='OMX':
+            print "not yet implemented"
+        elif self.array_formatBox.GetValue()=='SmartSEM':
+            SEMsetting=self.mosaicCanvas.posList.add_from_file_SmartSEM(self.array_filepicker.GetPath())
+            self.SmartSEMSettings=SEMsetting
+        elif self.array_formatBox.GetValue()=='ZEN':
+            self.mosaicCanvas.posList.add_from_file_ZEN(self.array_filepicker.GetPath())
+
+        self.mosaicCanvas.draw()
+
+    def OnArraySave(self,event):
+        """event handler for the array save button"""
+        if self.array_formatBox.GetValue()=='AxioVision':
+            if self.save_transformed.IsChecked():
+                self.mosaicCanvas.posList.save_position_list(self.array_filepicker.GetPath(),trans=self.Transform)
+            else:
+                self.mosaicCanvas.posList.save_position_list(self.array_filepicker.GetPath())
+        elif self.array_formatBox.GetValue()=='OMX':
+            if self.save_transformed.IsChecked():
+                self.mosaicCanvas.posList.save_position_list_OMX(self.array_filepicker.GetPath(),trans=self.Transform);
+            else:
+                self.mosaicCanvas.posList.save_position_list_OMX(self.array_filepicker.GetPath(),trans=None);
+        elif self.array_formatBox.GetValue()=='SmartSEM':
+            if self.save_transformed.IsChecked():
+                self.mosaicCanvas.posList.save_position_list_SmartSEM(self.array_filepicker.GetPath(),SEMS=self.SmartSEMSettings,trans=self.Transform)
+            else:
+                self.mosaicCanvas.posList.save_position_list_SmartSEM(self.array_filepicker.GetPath(),SEMS=self.SmartSEMSettings,trans=None)
+        elif self.array_formatBox.GetValue()=='ZEN':
+            if self.save_transformed.IsChecked():
+                self.mosaicCanvas.posList.save_position_list_ZENczsh(self.array_filepicker.GetPath(),trans=self.Transform,planePoints=self.planePoints)
+            else:
+                self.mosaicCanvas.posList.save_position_list_ZENczsh(self.array_filepicker.GetPath(),trans=None,planePoints=self.planePoints)
+        elif self.array_formatBox.GetValue()=='uManager':
+            if self.save_transformed.IsChecked():
+                self.mosaicCanvas.posList.save_position_list_uM(self.array_filepicker.GetPath(),trans=self.Transform)
+            else:
+                self.mosaicCanvas.posList.save_position_list_uM(self.array_filepicker.GetPath(),trans=None)
+
+    def OnImageCollectLoad(self,event):
+        path=self.imgCollectDirPicker.GetPath()
+        self.mosaicCanvas.OnLoad(path)
+
+    def OnArraySaveFrames(self,event):
+        if self.array_formatBox.GetValue()=='AxioVision':
+            if self.save_transformed.IsChecked():
+                self.mosaicCanvas.posList.save_frame_list(self.array_filepicker.GetPath(),trans=self.Transform)
+            else:
+                self.mosaicCanvas.posList.save_frame_list(self.array_filepicker.GetPath())
+        elif self.array_formatBox.GetValue()=='OMX':
+            if self.save_transformed.IsChecked():
+                self.mosaicCanvas.posList.save_frame_list_OMX(self.array_filepicker.GetPath(),trans=self.Transform);
+            else:
+                self.mosaicCanvas.posList.save_frame_list_OMX(self.array_filepicker.GetPath(),trans=None);
+        elif self.array_formatBox.GetValue()=='SmartSEM':
+            if self.save_transformed.IsChecked():
+                self.mosaicCanvas.posList.save_frame_list_SmartSEM(self.array_filepicker.GetPath(),SEMS=self.SmartSEMSettings,trans=self.Transform)
+            else:
+                self.mosaicCanvas.posList.save_frame_list_SmartSEM(self.array_filepicker.GetPath(),SEMS=self.SmartSEMSettings,trans=None)
+
+    def ToggleRelativeMotion(self,event):
+        """event handler for handling the toggling of the relative motion"""
+        if self.relative_motion.IsChecked():
+            self.mosaicCanvas.relative_motion=(True)
+        else:
+            self.mosaicCanvas.relative_motion=(False)
+    def ToggleSortOption(self,event):
+        """event handler for handling the toggling of the relative motion"""
+        if self.sort_points.IsChecked():
+            self.mosaicCanvas.posList.dosort=(True)
+        else:
+            self.mosaicCanvas.posList.dosort=(False)
+    def ToggleUseFocusCorrection(self,event):
+        """event handler for handling the toggling of using focus correction plane"""
+        if self.use_focus_correction.IsChecked():
+            "print use focus correction"
+            self.mosaicCanvas.imgSrc.use_focus_plane = True
+        else:
+            "print do not use focus correction"
+            self.mosaicCanvas.imgSrc.use_focus_plane = False
+
+    def ToggleShowNumbers(self,event):
+        if self.show_numbers.IsChecked():
+            self.mosaicCanvas.posList.setNumberVisibility(True)
+        else:
+            self.mosaicCanvas.posList.setNumberVisibility(False)
+        self.mosaicCanvas.draw()
+
+    def EditCameraSettings(self,event):
+        """event handler for clicking the camera setting menu button"""
+        dlg = ChangeCameraSettings(None, -1,
+                                   title="Camera Settings",
+                                   settings=self.mosaicCanvas.camera_settings)
+        dlg.ShowModal()
+        #del self.posList.camera_settings
+        #passes the settings to the position list
+        self.mosaicCanvas.camera_settings=dlg.GetSettings()
+        self.mosaicCanvas.posList.set_camera_settings(dlg.GetSettings())
+        dlg.Destroy()
+
+    def EditSmartSEMSettings(self,event):
+        dlg = ChangeSEMSettings(None, -1,
+                                   title="Smart SEM Settings",
+                                   settings=self.SmartSEMSettings)
+        dlg.ShowModal()
+        del self.SmartSEMSettings
+        #passes the settings to the position list
+        self.SmartSEMSettings=dlg.GetSettings()
+        dlg.Destroy()
+
+    def EditTransform(self,event):
+        """event handler for clicking the edit transform menu button"""
+        dlg = ChangeTransform(None, -1,title="Adjust Transform")
+        dlg.ShowModal()
+        #passes the settings to the position list
+        #(pts_from,pts_to,transformType,flipVert,flipHoriz)=dlg.GetTransformInfo()
+        #print transformType
+
+        self.Transform=dlg.getTransform()
+        #for index,pt in enumerate(pts_from):
+        #    (xp,yp)=self.Transform.transform(pt.x,pt.y)
+        #    print("%5.5f,%5.5f -> %5.5f,%5.5f (%5.5f, %5.5f)"%(pt.x,pt.y,xp,yp,pts_to[index].x,pts_to[index].y))
+        dlg.Destroy()
+
+    def OnClose(self,event):
+        print "closing"
+
+        self.mosaicCanvas.handle_close()
+        self.Destroy()
+
+if __name__ == '__main__':
+    #dirname=sys.argv[1]
+    #print dirname
+    faulthandler.enable()
+    app = wx.App(False)
+    # Create a new app, don't redirect stdout/stderr to a window.
+    frame = ZVISelectFrame(None,"Mosaic Planner")
+    # A Frame is a top-level window.
+    app.MainLoop()
+    QtGui.QApplication.quit()